using Shared.Auth;
using Shared.Repositories;
using Shared.Utils;
using Shared.Utils.Services;

namespace Shared.Services;

public class ChatOrDataRequest
{
    public required string ParticipantId { get; set; }
    public required string WorkflowId { get; set; }
    public required string WorkflowType { get; set; }
    public required string Agent { get; set; }
    public object? Data { get; set; }
    public string? Text { get; set; }
    public string? ThreadId { get; set; }
    public string? Authorization { get; set; }
}

public class HandoffRequest
{
    public required string TargetWorkflowId { get; set; }
    public required string TargetWorkflowType { get; set; }
    public required string SourceAgent { get; set; }
    public required string SourceWorkflowType { get; set; }
    public required string SourceWorkflowId { get; set; }
    public required string ThreadId { get; set; }
    public required string ParticipantId { get; set; }
    public required string Text { get; set; }
    public object? Data { get; set; }
    public string? Authorization { get; set; }
}


public interface IMessageService
{
    Task<ServiceResult<string>> ProcessIncomingMessage(ChatOrDataRequest request, MessageType messageType);
    Task<ServiceResult<string>> ProcessOutgoingMessage(ChatOrDataRequest request, MessageType messageType);
    Task<ServiceResult<string>> ProcessHandoff(HandoffRequest request);
    Task<ServiceResult<List<ConversationMessage>>> GetThreadHistoryAsync(string workflowType, string participantId, int page, int pageSize, bool includeMetadata = false);
    Task<ServiceResult<string>> GetAuthorization(string authorizationGuid);
}

public class MessageService : IMessageService
{

    private readonly ILogger<MessageService> _logger;
    private readonly ITenantContext _tenantContext;

    private readonly IConversationThreadRepository _threadRepository;
    private readonly IConversationMessageRepository _messageRepository;
    private readonly IWorkflowSignalService _workflowSignalService;
    private readonly IAuthorizationCacheService _authorizationCacheService;

        public MessageService(
        ILogger<MessageService> logger,
        ITenantContext tenantContext,
        IConversationThreadRepository threadRepository,
        IConversationMessageRepository messageRepository,
        IWorkflowSignalService workflowSignalService,
        IAuthorizationCacheService authorizationCacheService
        )
    {
        _logger = logger;
        _tenantContext = tenantContext;
        _threadRepository = threadRepository;
        _messageRepository = messageRepository;
        _workflowSignalService = workflowSignalService;
        _authorizationCacheService = authorizationCacheService;
    }

    public async Task<ServiceResult<string>> ProcessHandoff(HandoffRequest request)
    {
        _logger.LogInformation("Processing handover for thread {ThreadId}", request.ThreadId);

        try
        {
            if (request.ThreadId == null)
            {
                throw new ArgumentNullException(nameof(request.ThreadId), "ThreadId is required to handover a conversation");
            }

            // the workflowid should not start with "<tenantId>:"
            if (request.TargetWorkflowId.StartsWith(_tenantContext.TenantId + ":"))
            {
                throw new ArgumentException("WorkflowId submitted for handover cannot start with '<tenantId>:'. Remove the tenantId from the workflowId.");
            }

            // Add the tenantId to the workflowId
            if (!request.TargetWorkflowId.StartsWith(_tenantContext.TenantId + ":"))
            {
                request.TargetWorkflowId = $"{_tenantContext.TenantId}:{request.TargetWorkflowId}";
            }

            // Instead of updating the existing thread's workflow type (which might violate unique constraints),
            // we should create or get a thread for the target workflow type
            var targetThread = new ConversationThread
            {
                TenantId = _tenantContext.TenantId,
                WorkflowId = request.TargetWorkflowId,
                WorkflowType = request.TargetWorkflowType,
                Agent = request.SourceAgent,
                ParticipantId = request.ParticipantId,
                CreatedAt = DateTime.UtcNow,
                UpdatedAt = DateTime.UtcNow,
                CreatedBy = _tenantContext.LoggedInUser,
                Status = ConversationThreadStatus.Active
            };

            // This will either create a new thread or return the existing one
            var targetThreadId = await _threadRepository.CreateOrGetAsync(targetThread);

            var messageRequest = new ChatOrDataRequest
            {
                ThreadId = targetThreadId,  // Use the target thread ID
                ParticipantId = request.ParticipantId,
                WorkflowId = request.TargetWorkflowId,
                WorkflowType = request.TargetWorkflowType,
                Text = $"{request.SourceWorkflowType} -> {request.TargetWorkflowType}",
                Data = request.Data,
                Agent = request.SourceAgent,
                Authorization = request.Authorization
            };

            await SaveMessage(messageRequest, MessageDirection.Outgoing, MessageType.Handoff);

            messageRequest.Text = request.Text;
            //await SignalWorkflowAsync(messageRequest);
            await ProcessIncomingMessage(new ChatOrDataRequest
            {
                ThreadId = targetThreadId,  // Use the target thread ID
                ParticipantId = request.ParticipantId,
                WorkflowId = request.TargetWorkflowId,
                WorkflowType = request.TargetWorkflowType,
                Text = request.Text,
                Data = request.Data,
                Agent = request.SourceAgent,
                Authorization = request.Authorization
            }, MessageType.Chat);

            return ServiceResult<string>.Success(targetThreadId);
        }
        catch (Exception ex)
        {
            _logger.LogError(ex, "Error processing handover");
            throw;
        }
    }

    public async Task<ServiceResult<List<ConversationMessage>>> GetThreadHistoryAsync(string workflowType, string participantId, int page, int pageSize, bool includeMetadata = false)
    {
        try
        {
            _logger.LogInformation("Getting message history for workflowType {WorkflowType}, participant {ParticipantId}, page {Page}, pageSize {PageSize}",
                workflowType, participantId, page, pageSize);

            if (string.IsNullOrEmpty(workflowType) || string.IsNullOrEmpty(participantId))
            {
                _logger.LogWarning("Invalid request: missing required fields workflowType {WorkflowType}, participant {ParticipantId}", workflowType, participantId);
                return ServiceResult<List<ConversationMessage>>.BadRequest("WorkflowType and ParticipantId are required");
            }

            if (string.IsNullOrEmpty(workflowType))
            {
                _logger.LogWarning("Invalid request: missing required fields workflowType {WorkflowType}", workflowType);
                return ServiceResult<List<ConversationMessage>>.BadRequest("WorkflowType is required");
            }

            if (page < 1 || pageSize < 1)
            {
                _logger.LogWarning("Invalid request: page {Page} and pageSize {PageSize} must be greater than 0", page, pageSize);
                return ServiceResult<List<ConversationMessage>>.BadRequest("Page and PageSize must be greater than 0");
            }

            // Get messages directly by workflow and participant IDs
            var messages = await _messageRepository.GetByAgentAndParticipantAsync(_tenantContext.TenantId, workflowType, participantId, page, pageSize, includeMetadata );

            _logger.LogInformation("Found {Count} messages for workflowType {WorkflowType} and participant {ParticipantId}",
                messages.Count, workflowType, participantId);

            return ServiceResult<List<ConversationMessage>>.Success(messages);
        }
        catch (Exception ex)
        {
            _logger.LogError(ex, "Error getting message history for workflowType {WorkflowType}, participant {ParticipantId}", workflowType, participantId);
            throw;
        }
    }

    public async Task<ServiceResult<string>> ProcessOutgoingMessage(ChatOrDataRequest request, MessageType messageType)
    {
        _logger.LogInformation("Processing outbound message from workflow {WorkflowId} to participant {ParticipantId}",
             request.WorkflowId, request.ParticipantId);

        try
        {
            if (request.ThreadId == null)
            {
                request.ThreadId = await CreateOrGetThread(request);
            }

            var message = await SaveMessage(request, MessageDirection.Outgoing, messageType);

            // TODO: Notify webhooks
            //await NotifyWebhooksAsync(message);

            return ServiceResult<string>.Success(request.ThreadId);
        }
        catch (Exception ex)
        {
            _logger.LogError(ex, "Error processing outbound message");
            throw;
        }
    }

    public async Task<ServiceResult<string>> ProcessIncomingMessage(ChatOrDataRequest request, MessageType messageType)
    {
        _logger.LogInformation("Processing inbound message for agent {AgentId} from participant {ParticipantId}",
            request.WorkflowId, request.ParticipantId);
        
        await HandleAuthorization(request);

        if (request.ThreadId == null)
        {
            request.ThreadId = await CreateOrGetThread(request);
        }

        // Save the message
        await SaveMessage(request, MessageDirection.Incoming, messageType);

        // Signal the workflow
        await SignalWorkflowAsync(request, messageType);

        _logger.LogInformation("Successfully processed inbound message");

        return ServiceResult<string>.Success(request.ThreadId);
    }

<<<<<<< HEAD
    private async Task HandleAuthorization(ChatOrDataRequest request)
    {
        if (request.Authorization != null)
        {
            var authorizationGuid = await _authorizationCacheService.CacheAuthorization(request.Authorization);
            request.Authorization = authorizationGuid;
        }
    }

    private async Task SignalWorkflowAsync(ChatOrDataRequest request)
=======
    private async Task SignalWorkflowAsync(ChatOrDataRequest request, MessageType messageType)
>>>>>>> 4da7a973
    {
        var agent = request.WorkflowType.Split(":").FirstOrDefault() ?? throw new Exception("WorkflowType should be in the format of <agent>:<workflowType>");
        var signalRequest = new WorkflowSignalWithStartRequest
        {
            SignalName = Constants.SIGNAL_INBOUND_CHAT_OR_DATA,
            TargetWorkflowId = request.WorkflowId,
            TargetWorkflowType = request.WorkflowType,            
            SourceAgent = agent,
            Payload = new {
                 Agent = agent,
                 request.ThreadId,
                 request.ParticipantId,
                 request.Text, 
                 request.Data,
<<<<<<< HEAD
                 request.Authorization
=======
                 Type = messageType.ToString()
>>>>>>> 4da7a973
            }
        };
        await _workflowSignalService.SignalWithStartWorkflow(signalRequest);
    }

    private async Task<string> CreateOrGetThread(ChatOrDataRequest request)
    {
        var agent = request.WorkflowType.Split(":").FirstOrDefault() ?? throw new Exception("WorkflowType should be in the format of <agent>:<workflowType>");
        var thread = new ConversationThread
        {
            TenantId = _tenantContext.TenantId,
            WorkflowId = request.WorkflowId,
            WorkflowType = request.WorkflowType,
            Agent = agent,
            ParticipantId = request.ParticipantId,
            CreatedAt = DateTime.UtcNow,
            UpdatedAt = DateTime.UtcNow,
            CreatedBy = _tenantContext.LoggedInUser,
            Status = ConversationThreadStatus.Active
        };

        var threadId = await _threadRepository.CreateOrGetAsync(thread);
        return threadId;
    }
    
    private async Task<ConversationMessage> SaveMessage(ChatOrDataRequest request, MessageDirection direction, MessageType messageType)
    {
        if (request.ThreadId == null)
        {
            throw new Exception("ThreadId is required");
        }

        var message = new ConversationMessage
        {
            ThreadId = request.ThreadId,
            ParticipantId = request.ParticipantId,
            TenantId = _tenantContext.TenantId,
            CreatedAt = DateTime.UtcNow,
            UpdatedAt = DateTime.UtcNow,
            CreatedBy = _tenantContext.LoggedInUser,
            Direction = direction,
            Text = request.Text,
            Data = request.Data, // Assign original metadata
            WorkflowId = request.WorkflowId,
            WorkflowType = request.WorkflowType,
            MessageType = messageType
        };

        // This call will modify message.Metadata within the 'message' instance to be a BsonDocument
        message.Id = await _messageRepository.CreateAndUpdateThreadAsync(message, request.ThreadId, DateTime.UtcNow);
        _logger.LogInformation("Created conversation message {MessageId} in thread {ThreadId}", message.Id, request.ThreadId);

        return message;
    }

    public async Task<ServiceResult<string>> GetAuthorization(string authorizationGuid)
    {
       var authorization = await _authorizationCacheService.GetAuthorization(authorizationGuid);
       if (authorization == null)
       {
        return ServiceResult<string>.NotFound("Authorization not found");
       }
       return ServiceResult<string>.Success(authorization);
    }
}<|MERGE_RESOLUTION|>--- conflicted
+++ resolved
@@ -236,7 +236,6 @@
         return ServiceResult<string>.Success(request.ThreadId);
     }
 
-<<<<<<< HEAD
     private async Task HandleAuthorization(ChatOrDataRequest request)
     {
         if (request.Authorization != null)
@@ -246,10 +245,7 @@
         }
     }
 
-    private async Task SignalWorkflowAsync(ChatOrDataRequest request)
-=======
     private async Task SignalWorkflowAsync(ChatOrDataRequest request, MessageType messageType)
->>>>>>> 4da7a973
     {
         var agent = request.WorkflowType.Split(":").FirstOrDefault() ?? throw new Exception("WorkflowType should be in the format of <agent>:<workflowType>");
         var signalRequest = new WorkflowSignalWithStartRequest
@@ -264,11 +260,8 @@
                  request.ParticipantId,
                  request.Text, 
                  request.Data,
-<<<<<<< HEAD
+                 Type = messageType.ToString(),
                  request.Authorization
-=======
-                 Type = messageType.ToString()
->>>>>>> 4da7a973
             }
         };
         await _workflowSignalService.SignalWithStartWorkflow(signalRequest);
