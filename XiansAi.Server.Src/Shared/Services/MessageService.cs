--- conflicted
+++ resolved
@@ -14,13 +14,8 @@
     public object? Data { get; set; }
     public string? Text { get; set; }
     public string? ThreadId { get; set; }
-<<<<<<< HEAD
-    public string? Token { get; set; }
     public string? AuthProvider { get; set; }
-
-=======
     public string? Authorization { get; set; }
->>>>>>> 2cd11e17
 }
 
 public class HandoffRequest
@@ -34,12 +29,8 @@
     public required string ParticipantId { get; set; }
     public required string Text { get; set; }
     public object? Data { get; set; }
-<<<<<<< HEAD
-    public string? Token { get; set; }
     public string? AuthProvider { get; set; }
-=======
     public string? Authorization { get; set; }
->>>>>>> 2cd11e17
 }
 
 
@@ -61,8 +52,8 @@
     private readonly IConversationThreadRepository _threadRepository;
     private readonly IConversationMessageRepository _messageRepository;
     private readonly IWorkflowSignalService _workflowSignalService;
-<<<<<<< HEAD
     private readonly IConfiguration _configuration;
+    private readonly IAuthorizationCacheService _authorizationCacheService;
 
     public MessageService(
     ILogger<MessageService> logger,
@@ -70,31 +61,17 @@
     IConversationThreadRepository threadRepository,
     IConversationMessageRepository messageRepository,
     IWorkflowSignalService workflowSignalService,
-    IConfiguration configuration
+    IConfiguration configuration,
+    IAuthorizationCacheService authorizationCacheService
     )
-=======
-    private readonly IAuthorizationCacheService _authorizationCacheService;
-
-        public MessageService(
-        ILogger<MessageService> logger,
-        ITenantContext tenantContext,
-        IConversationThreadRepository threadRepository,
-        IConversationMessageRepository messageRepository,
-        IWorkflowSignalService workflowSignalService,
-        IAuthorizationCacheService authorizationCacheService
-        )
->>>>>>> 2cd11e17
     {
         _logger = logger;
         _tenantContext = tenantContext;
         _threadRepository = threadRepository;
         _messageRepository = messageRepository;
         _workflowSignalService = workflowSignalService;
-<<<<<<< HEAD
         _configuration = configuration;
-=======
         _authorizationCacheService = authorizationCacheService;
->>>>>>> 2cd11e17
     }
 
     public async Task<ServiceResult<string>> ProcessHandoff(HandoffRequest request)
@@ -163,12 +140,8 @@
                 Text = request.Text,
                 Data = request.Data,
                 Agent = request.SourceAgent,
-<<<<<<< HEAD
-                Token = request.Token,
-                AuthProvider = request.AuthProvider
-=======
+                AuthProvider = request.AuthProvider,
                 Authorization = request.Authorization
->>>>>>> 2cd11e17
             }, MessageType.Chat);
 
             return ServiceResult<string>.Success(targetThreadId);
@@ -206,7 +179,7 @@
             }
 
             // Get messages directly by workflow and participant IDs
-            var messages = await _messageRepository.GetByAgentAndParticipantAsync(_tenantContext.TenantId, workflowType, participantId, page, pageSize, includeMetadata );
+            var messages = await _messageRepository.GetByAgentAndParticipantAsync(_tenantContext.TenantId, workflowType, participantId, page, pageSize, includeMetadata);
 
             _logger.LogInformation("Found {Count} messages for workflowType {WorkflowType} and participant {ParticipantId}",
                 messages.Count, workflowType, participantId);
@@ -250,7 +223,7 @@
     {
         _logger.LogInformation("Processing inbound message for agent {AgentId} from participant {ParticipantId}",
             request.WorkflowId, request.ParticipantId);
-        
+
         await HandleAuthorization(request);
 
         if (request.ThreadId == null)
@@ -287,7 +260,6 @@
             TargetWorkflowId = request.WorkflowId,
             TargetWorkflowType = request.WorkflowType,
             SourceAgent = agent,
-<<<<<<< HEAD
             Payload = new
             {
                 Agent = agent,
@@ -296,19 +268,8 @@
                 request.Text,
                 request.Data,
                 Type = messageType.ToString(),
-                request.Token,
                 AuthProvider = request.AuthProvider ?? _configuration.GetValue<string>("AuthProvider:Provider") ?? "Keycloak",
-
-=======
-            Payload = new {
-                 Agent = agent,
-                 request.ThreadId,
-                 request.ParticipantId,
-                 request.Text, 
-                 request.Data,
-                 Type = messageType.ToString(),
-                 request.Authorization
->>>>>>> 2cd11e17
+                request.Authorization
             }
         };
         await _workflowSignalService.SignalWithStartWorkflow(signalRequest);
@@ -333,7 +294,7 @@
         var threadId = await _threadRepository.CreateOrGetAsync(thread);
         return threadId;
     }
-    
+
     private async Task<ConversationMessage> SaveMessage(ChatOrDataRequest request, MessageDirection direction, MessageType messageType)
     {
         if (request.ThreadId == null)
@@ -366,11 +327,11 @@
 
     public async Task<ServiceResult<string>> GetAuthorization(string authorizationGuid)
     {
-       var authorization = await _authorizationCacheService.GetAuthorization(authorizationGuid);
-       if (authorization == null)
-       {
-        return ServiceResult<string>.NotFound("Authorization not found");
-       }
-       return ServiceResult<string>.Success(authorization);
+        var authorization = await _authorizationCacheService.GetAuthorization(authorizationGuid);
+        if (authorization == null)
+        {
+            return ServiceResult<string>.NotFound("Authorization not found");
+        }
+        return ServiceResult<string>.Success(authorization);
     }
 }