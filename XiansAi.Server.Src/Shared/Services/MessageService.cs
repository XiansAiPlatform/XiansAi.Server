using Shared.Auth;
using Shared.Repositories;
using Shared.Utils;
using Shared.Utils.Services;

namespace Shared.Services;

public class ChatOrDataRequest
{
    public required string ParticipantId { get; set; }
    public required string WorkflowId { get; set; }
    public required string WorkflowType { get; set; }
    public required string Agent { get; set; }
    public object? Data { get; set; }
    public string? Text { get; set; }
    public string? ThreadId { get; set; }
}

public class HandoffRequest
{
    public required string TargetWorkflowId { get; set; }
    public required string TargetWorkflowType { get; set; }
    public required string SourceAgent { get; set; }
    public required string SourceWorkflowType { get; set; }
    public required string SourceWorkflowId { get; set; }
    public required string ThreadId { get; set; }
    public required string ParticipantId { get; set; }
    public required string Text { get; set; }
    public object? Data { get; set; }
}


public interface IMessageService
{
    Task<ServiceResult<string>> ProcessIncomingMessage(ChatOrDataRequest request, MessageType messageType);
    Task<ServiceResult<string>> ProcessOutgoingMessage(ChatOrDataRequest request, MessageType messageType);
    Task<ServiceResult<string>> ProcessHandoff(HandoffRequest request);
    Task<ServiceResult<List<ConversationMessage>>> GetThreadHistoryAsync(string workflowType, string participantId, int page, int pageSize, bool includeMetadata = false);
}

public class MessageService : IMessageService
{

    private readonly ILogger<MessageService> _logger;
    private readonly ITenantContext _tenantContext;

    private readonly IConversationThreadRepository _threadRepository;
    private readonly IConversationMessageRepository _messageRepository;
    private readonly IWorkflowSignalService _workflowSignalService;

        public MessageService(
        ILogger<MessageService> logger,
        ITenantContext tenantContext,
        IConversationThreadRepository threadRepository,
        IConversationMessageRepository messageRepository,
        IWorkflowSignalService workflowSignalService
        )
    {
        _logger = logger;
        _tenantContext = tenantContext;
        _threadRepository = threadRepository;
        _messageRepository = messageRepository;
        _workflowSignalService = workflowSignalService;
    }

    public async Task<ServiceResult<string>> ProcessHandoff(HandoffRequest request)
    {
        _logger.LogInformation("Processing handover for thread {ThreadId}", request.ThreadId);

        try
        {
            if (request.ThreadId == null)
            {
                throw new ArgumentNullException(nameof(request.ThreadId), "ThreadId is required to handover a conversation");
            }

            // the workflowid should not start with "<tenantId>:"
            if (request.TargetWorkflowId.StartsWith(_tenantContext.TenantId + ":"))
            {
                throw new ArgumentException("WorkflowId submitted for handover cannot start with '<tenantId>:'. Remove the tenantId from the workflowId.");
            }

            // Add the tenantId to the workflowId
            if (!request.TargetWorkflowId.StartsWith(_tenantContext.TenantId + ":"))
            {
                request.TargetWorkflowId = $"{_tenantContext.TenantId}:{request.TargetWorkflowId}";
            }

            // Instead of updating the existing thread's workflow type (which might violate unique constraints),
            // we should create or get a thread for the target workflow type
            var targetThread = new ConversationThread
            {
                TenantId = _tenantContext.TenantId,
                WorkflowId = request.TargetWorkflowId,
                WorkflowType = request.TargetWorkflowType,
                Agent = request.SourceAgent,
                ParticipantId = request.ParticipantId,
                CreatedAt = DateTime.UtcNow,
                UpdatedAt = DateTime.UtcNow,
                CreatedBy = _tenantContext.LoggedInUser,
                Status = ConversationThreadStatus.Active
            };

            // This will either create a new thread or return the existing one
            var targetThreadId = await _threadRepository.CreateOrGetAsync(targetThread);

            var messageRequest = new ChatOrDataRequest
            {
                ThreadId = targetThreadId,  // Use the target thread ID
                ParticipantId = request.ParticipantId,
                WorkflowId = request.TargetWorkflowId,
                WorkflowType = request.TargetWorkflowType,
                Text = $"{request.SourceWorkflowType} -> {request.TargetWorkflowType}",
                Data = request.Data,
                Agent = request.SourceAgent
            };

            await SaveMessage(messageRequest, MessageDirection.Outgoing, MessageType.Handoff);

            messageRequest.Text = request.Text;
            //await SignalWorkflowAsync(messageRequest);
            await ProcessIncomingMessage(new ChatOrDataRequest
            {
                ThreadId = targetThreadId,  // Use the target thread ID
                ParticipantId = request.ParticipantId,
                WorkflowId = request.TargetWorkflowId,
                WorkflowType = request.TargetWorkflowType,
                Text = request.Text,
                Data = request.Data,
                Agent = request.SourceAgent
            }, MessageType.Chat);

            return ServiceResult<string>.Success(targetThreadId);
        }
        catch (Exception ex)
        {
            _logger.LogError(ex, "Error processing handover");
            throw;
        }
    }

    public async Task<ServiceResult<List<ConversationMessage>>> GetThreadHistoryAsync(string workflowType, string participantId, int page, int pageSize, bool includeMetadata = false)
    {
        try
        {
            _logger.LogInformation("Getting message history for workflowType {WorkflowType}, participant {ParticipantId}, page {Page}, pageSize {PageSize}",
                workflowType, participantId, page, pageSize);

            if (string.IsNullOrEmpty(workflowType) || string.IsNullOrEmpty(participantId))
            {
                _logger.LogWarning("Invalid request: missing required fields workflowType {WorkflowType}, participant {ParticipantId}", workflowType, participantId);
                return ServiceResult<List<ConversationMessage>>.BadRequest("WorkflowType and ParticipantId are required");
            }

            if (string.IsNullOrEmpty(workflowType))
            {
                _logger.LogWarning("Invalid request: missing required fields workflowType {WorkflowType}", workflowType);
                return ServiceResult<List<ConversationMessage>>.BadRequest("WorkflowType is required");
            }

            if (page < 1 || pageSize < 1)
            {
                _logger.LogWarning("Invalid request: page {Page} and pageSize {PageSize} must be greater than 0", page, pageSize);
                return ServiceResult<List<ConversationMessage>>.BadRequest("Page and PageSize must be greater than 0");
            }

            // Get messages directly by workflow and participant IDs
            var messages = await _messageRepository.GetByAgentAndParticipantAsync(_tenantContext.TenantId, workflowType, participantId, page, pageSize, includeMetadata );

            _logger.LogInformation("Found {Count} messages for workflowType {WorkflowType} and participant {ParticipantId}",
                messages.Count, workflowType, participantId);

            return ServiceResult<List<ConversationMessage>>.Success(messages);
        }
        catch (Exception ex)
        {
            _logger.LogError(ex, "Error getting message history for workflowType {WorkflowType}, participant {ParticipantId}", workflowType, participantId);
            throw;
        }
    }

    public async Task<ServiceResult<string>> ProcessOutgoingMessage(ChatOrDataRequest request, MessageType messageType)
    {
        _logger.LogInformation("Processing outbound message from workflow {WorkflowId} to participant {ParticipantId}",
             request.WorkflowId, request.ParticipantId);

        try
        {
            if (request.ThreadId == null)
            {
                request.ThreadId = await CreateOrGetThread(request);
            }

            var message = await SaveMessage(request, MessageDirection.Outgoing, messageType);

            // TODO: Notify webhooks
            //await NotifyWebhooksAsync(message);

            return ServiceResult<string>.Success(request.ThreadId);
        }
        catch (Exception ex)
        {
            _logger.LogError(ex, "Error processing outbound message");
            throw;
        }
    }

    public async Task<ServiceResult<string>> ProcessIncomingMessage(ChatOrDataRequest request, MessageType messageType)
    {
        _logger.LogInformation("Processing inbound message for agent {AgentId} from participant {ParticipantId}",
            request.WorkflowId, request.ParticipantId);
        
        if (request.ThreadId == null)
        {
            request.ThreadId = await CreateOrGetThread(request);
        }

        // Save the message
        await SaveMessage(request, MessageDirection.Incoming, messageType);

        // Signal the workflow
        await SignalWorkflowAsync(request);

        _logger.LogInformation("Successfully processed inbound message");

        return ServiceResult<string>.Success(request.ThreadId);
    }

    private async Task SignalWorkflowAsync(ChatOrDataRequest request)
    {
        var agent = request.WorkflowType.Split(":").FirstOrDefault() ?? throw new Exception("WorkflowType should be in the format of <agent>:<workflowType>");
        var signalRequest = new WorkflowSignalWithStartRequest
        {
            SignalName = Constants.SIGNAL_INBOUND_CHAT_OR_DATA,
            TargetWorkflowId = request.WorkflowId,
            TargetWorkflowType = request.WorkflowType,            
            SourceAgent = agent,
            Payload = new {
                 Agent = agent,
                 request.ThreadId,
                 request.ParticipantId,
                 request.Text, 
                 request.Data
            }
        };
        await _workflowSignalService.SignalWithStartWorkflow(signalRequest);
    }

    private async Task<string> CreateOrGetThread(ChatOrDataRequest request)
    {
        var agent = request.WorkflowType.Split(":").FirstOrDefault() ?? throw new Exception("WorkflowType should be in the format of <agent>:<workflowType>");
        var thread = new ConversationThread
        {
            TenantId = _tenantContext.TenantId,
            WorkflowId = request.WorkflowId,
            WorkflowType = request.WorkflowType,
            Agent = agent,
            ParticipantId = request.ParticipantId,
            CreatedAt = DateTime.UtcNow,
            UpdatedAt = DateTime.UtcNow,
            CreatedBy = _tenantContext.LoggedInUser,
            Status = ConversationThreadStatus.Active
        };

        var threadId = await _threadRepository.CreateOrGetAsync(thread);
        return threadId;
    }
    
<<<<<<< HEAD

    private async Task<ConversationMessage> SaveMessage(ChatOrDataRequest request, MessageDirection direction, MessageType messageType)
=======
    private async Task<ConversationMessage> SaveMessage(MessageRequest request, MessageDirection direction)
>>>>>>> b2c5e251
    {
        if (request.ThreadId == null)
        {
            throw new Exception("ThreadId is required");
        }

        var message = new ConversationMessage
        {
            ThreadId = request.ThreadId,
            ParticipantId = request.ParticipantId,
            TenantId = _tenantContext.TenantId,
            CreatedAt = DateTime.UtcNow,
            UpdatedAt = DateTime.UtcNow,
            CreatedBy = _tenantContext.LoggedInUser,
            Direction = direction,
            Text = request.Text,
            Data = request.Data, // Assign original metadata
            WorkflowId = request.WorkflowId,
            WorkflowType = request.WorkflowType,
            MessageType = messageType
        };

        // This call will modify message.Metadata within the 'message' instance to be a BsonDocument
        message.Id = await _messageRepository.CreateAndUpdateThreadAsync(message, request.ThreadId, DateTime.UtcNow);
        _logger.LogInformation("Created conversation message {MessageId} in thread {ThreadId}", message.Id, request.ThreadId);

        return message;
    }

}<|MERGE_RESOLUTION|>--- conflicted
+++ resolved
@@ -266,12 +266,8 @@
         return threadId;
     }
     
-<<<<<<< HEAD
 
     private async Task<ConversationMessage> SaveMessage(ChatOrDataRequest request, MessageDirection direction, MessageType messageType)
-=======
-    private async Task<ConversationMessage> SaveMessage(MessageRequest request, MessageDirection direction)
->>>>>>> b2c5e251
     {
         if (request.ThreadId == null)
         {
