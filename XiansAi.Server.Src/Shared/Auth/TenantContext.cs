using Shared.Utils.Temporal;

namespace Shared.Auth;

    public interface ITenantContext
    {
        string TenantId { get; set; }   
        string LoggedInUser { get; set; }
        string[] UserRoles { get; set; }
        IEnumerable<string> AuthorizedTenantIds { get; set; }
        
        TemporalConfig GetTemporalConfig();
<<<<<<< HEAD
        void CopyFrom(ITenantContext source);
=======

        string? Authorization { get; set; }
>>>>>>> b0159885
    }

    public class TenantContext : ITenantContext
    {
        private readonly IConfiguration _configuration;
        private readonly ILogger<TenantContext> _logger;
 
        public required string TenantId { get; set; }
        public required string LoggedInUser { get; set; }
        public required string[] UserRoles { get; set; } = Array.Empty<string>();
        public IEnumerable<string> AuthorizedTenantIds { get; set; } = new List<string>();
        public string? Authorization { get; set; }
        public TenantContext(IConfiguration configuration, ILogger<TenantContext> logger)
        {
            _configuration = configuration;
            _logger = logger;
    }

    public TemporalConfig GetTemporalConfig()
    {
        if (string.IsNullOrEmpty(TenantId))
            throw new InvalidOperationException("TenantId is required");

        // get the temporal config for the tenant
        var temporalConfig = _configuration.GetSection($"Tenants:{TenantId}:Temporal").Get<TemporalConfig>();

        if (temporalConfig == null)
        {
            // fallback to the root temporal config
            temporalConfig = _configuration.GetSection("Temporal").Get<TemporalConfig>();
        }
        // we cant share the temporal config between tenants, so if it is not found, throw an error
        if (temporalConfig == null)
        {
            throw new InvalidOperationException($"Temporal configuration for tenant {TenantId} not found");
        }

        // if (string.IsNullOrEmpty(temporalConfig.CertificateBase64)) 
        //     throw new InvalidOperationException($"CertificateBase64 is required for tenant {TenantId}");
        // if (string.IsNullOrEmpty(temporalConfig.PrivateKeyBase64)) 
        //     throw new InvalidOperationException($"PrivateKeyBase64 is required for tenant {TenantId}");
        if (temporalConfig.FlowServerUrl == null)
            throw new InvalidOperationException($"FlowServerUrl is required for tenant {TenantId}");

        return temporalConfig;
    }
    public void CopyFrom(ITenantContext source)
    {
        if (source == null)
            throw new ArgumentNullException(nameof(source));

        UserRoles = source.UserRoles;
        TenantId = source.TenantId;
        LoggedInUser = source.LoggedInUser;
        AuthorizedTenantIds = source.AuthorizedTenantIds;
    }

}<|MERGE_RESOLUTION|>--- conflicted
+++ resolved
@@ -10,12 +10,9 @@
         IEnumerable<string> AuthorizedTenantIds { get; set; }
         
         TemporalConfig GetTemporalConfig();
-<<<<<<< HEAD
-        void CopyFrom(ITenantContext source);
-=======
 
         string? Authorization { get; set; }
->>>>>>> b0159885
+        void CopyFrom(ITenantContext source);
     }
 
     public class TenantContext : ITenantContext
