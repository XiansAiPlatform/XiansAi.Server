using System.IdentityModel.Tokens.Jwt;
using System.Security.Claims;
using System.Text.Json;
using Features.WebApi.Auth.Providers.Auth0;
using Features.WebApi.Auth.Providers.Tokens;
using Microsoft.AspNetCore.Authentication.JwtBearer;
using RestSharp;

namespace Features.WebApi.Auth.Providers.AzureB2C;

public class AzureB2CProvider : IAuthProvider
{
    private readonly ILogger<AzureB2CProvider> _logger;
    private RestClient _client;
    private AzureB2CConfig _azureB2CConfig;
    private readonly AzureB2CTokenService _tokenService;

    public AzureB2CProvider(ILogger<AzureB2CProvider> logger, AzureB2CTokenService tokenService, IConfiguration configuration)
    {
        _logger = logger;
        _client = new RestClient();
        _tokenService = tokenService;
        
        // Initialize Azure B2C configuration in constructor to ensure it's always available
        _azureB2CConfig = configuration.GetSection("AzureB2C").Get<AzureB2CConfig>() ??
            throw new ArgumentException("Azure B2C configuration is missing");

        if (string.IsNullOrEmpty(_azureB2CConfig.TenantId))
            throw new ArgumentException("Azure B2C tenant ID is missing");

        if (string.IsNullOrEmpty(_azureB2CConfig.Domain))
            throw new ArgumentException("Azure B2C domain is missing");
    }

    public void ConfigureJwtBearer(JwtBearerOptions options, IConfiguration configuration)
    {
        options.TokenValidationParameters.ValidIssuer = $"{_azureB2CConfig.Domain}/{_azureB2CConfig.TenantId}/v2.0/";
        // Configuration is already initialized in constructor
<<<<<<< HEAD
        // Use the custom domain for issuer validation to match the actual token issuer
        options.TokenValidationParameters.ValidIssuer = $"https://login-dev.parkly.no/{_azureB2CConfig.TenantId}/v2.0/";
        // Use the custom domain for authority to match the issuer and enable proper key discovery
        options.Authority = $"https://login-dev.parkly.no/{_azureB2CConfig.TenantId}/{_azureB2CConfig.Policy}/v2.0/";
=======
        options.Authority = $"{_azureB2CConfig.Domain}/{_azureB2CConfig.TenantId}/{_azureB2CConfig.Policy}/v2.0/";
>>>>>>> 2cd11e17
        options.Audience = _azureB2CConfig.Audience;
        options.TokenValidationParameters.NameClaimType = "name";
        options.Events = new JwtBearerEvents
        {
            OnTokenValidated = context =>
            {
                if (context.Principal?.Identity is ClaimsIdentity identity)
                {
                    // Set the User property of HttpContext
                    context.HttpContext.User = context.Principal;
                }
                return Task.CompletedTask;
            }
        };
    }

    public Task<(bool success, string? userId, IEnumerable<string>? tenantIds)> ValidateToken(string token)
    {
        return _tokenService.ProcessToken(token);
    }

    public async Task<UserInfo> GetUserInfo(string userId)
    {
        try
        {
            if (_azureB2CConfig.ManagementApi == null)
                throw new InvalidOperationException("Azure B2C configuration is not initialized");

            var azureUserInfo = await GetAzureB2CUserInfo(userId);
            
            // Convert Azure B2C user info to common UserInfo format
            return new UserInfo
            {
                UserId = azureUserInfo.UserId,
                Nickname = azureUserInfo.DisplayName,
                AppMetadata = new AppMetadata 
                { 
                    Tenants = azureUserInfo.Tenants ?? Array.Empty<string>() 
                },
                CreatedAt = DateTime.UtcNow,  // Azure B2C doesn't provide this directly
                LastLogin = DateTime.UtcNow   // Azure B2C doesn't provide this directly
            };
        }
        catch (Exception ex)
        {
            _logger.LogError(ex, "Failed to get user info from Azure B2C for userId: {UserId}", userId);
            throw;
        }
    }

    public async Task<string> SetNewTenant(string userId, string tenantId)
    {
        try
        {
            if (_azureB2CConfig.ManagementApi == null)
                throw new InvalidOperationException("Azure B2C configuration is not initialized");

            var azureUserInfo = await GetAzureB2CUserInfo(userId);
            
            var tenants = azureUserInfo.Tenants?.ToList() ?? new List<string>();
            
            if (tenants.Contains(tenantId))
            {
                return "Tenant already exists";
            }
            
            tenants.Add(tenantId);
            
            // Get access token for MS Graph API
            var token = await GetMsGraphApiToken();
            
            // Base URL for Microsoft Graph API
            _client = new RestClient("https://graph.microsoft.com/v1.0");
            
            var request = new RestRequest($"/users/{userId}", Method.Patch);
            request.AddHeader("Authorization", $"Bearer {token}");
            request.AddHeader("Content-Type", "application/json");
            
            // Create the JSON payload with the custom extension attribute
            // Note: The extension name must be registered in your B2C tenant
            request.AddJsonBody(new
            {
                extension_tenants = tenants.ToArray()
            });
            
            var response = await _client.ExecuteAsync(request);
            
            if (!response.IsSuccessful)
            {
                _logger.LogError("Failed to update user: {ErrorMessage}", response.ErrorMessage);
                throw new Exception($"Failed to update user: {response.ErrorMessage}");
            }
            
            return "Update successful";
        }
        catch (Exception ex)
        {
            _logger.LogError(ex, "Failed to set new tenant {TenantId} for Azure B2C user {UserId}", tenantId, userId);
            throw;
        }
    }

    private async Task<AzureB2CUserInfo> GetAzureB2CUserInfo(string userId)
    {
        var token = await GetMsGraphApiToken();
            
        // Base URL for Microsoft Graph API
        _client = new RestClient("https://graph.microsoft.com/v1.0");
        
        var request = new RestRequest($"/users/{userId}", Method.Get);
        request.AddHeader("Authorization", $"Bearer {token}");
        request.AddHeader("Content-Type", "application/json");
        
        var response = await _client.ExecuteAsync(request);
        
        if (!response.IsSuccessful)
        {
            _logger.LogError("Failed to get user info: {ErrorMessage}", response.ErrorMessage);
            throw new Exception($"Failed to get user info: {response.ErrorMessage}");
        }
        
        return JsonSerializer.Deserialize<AzureB2CUserInfo>(response.Content!) ??
            throw new Exception("Failed to deserialize Azure B2C user info");
    }

    private async Task<string> GetMsGraphApiToken()
    {
        return await _tokenService.GetManagementApiToken();
    }
} <|MERGE_RESOLUTION|>--- conflicted
+++ resolved
@@ -36,14 +36,7 @@
     {
         options.TokenValidationParameters.ValidIssuer = $"{_azureB2CConfig.Domain}/{_azureB2CConfig.TenantId}/v2.0/";
         // Configuration is already initialized in constructor
-<<<<<<< HEAD
-        // Use the custom domain for issuer validation to match the actual token issuer
-        options.TokenValidationParameters.ValidIssuer = $"https://login-dev.parkly.no/{_azureB2CConfig.TenantId}/v2.0/";
-        // Use the custom domain for authority to match the issuer and enable proper key discovery
-        options.Authority = $"https://login-dev.parkly.no/{_azureB2CConfig.TenantId}/{_azureB2CConfig.Policy}/v2.0/";
-=======
         options.Authority = $"{_azureB2CConfig.Domain}/{_azureB2CConfig.TenantId}/{_azureB2CConfig.Policy}/v2.0/";
->>>>>>> 2cd11e17
         options.Audience = _azureB2CConfig.Audience;
         options.TokenValidationParameters.NameClaimType = "name";
         options.Events = new JwtBearerEvents
