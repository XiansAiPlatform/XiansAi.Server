using Features.WebApi.Auth.Providers.Tokens;
using RestSharp;
using Shared.Utils;
using System.IdentityModel.Tokens.Jwt;
using System.Text.Json;
using Microsoft.IdentityModel.Tokens;
using System.Security.Cryptography;
using Microsoft.IdentityModel.JsonWebTokens;

namespace Features.WebApi.Auth.Providers.Keycloak;

public class KeycloakTokenService : ITokenService
{
    private readonly ILogger<KeycloakTokenService> _logger;
    private readonly KeycloakConfig? _keycloakConfig;
    private readonly string _organizationClaimType = "organization";
    private readonly HttpClient _httpClient;
    private static readonly Dictionary<string, (DateTime expiry, JsonWebKeySet jwks)> _jwksCache = new();
    private static readonly SemaphoreSlim _jwksCacheLock = new(1, 1);

    public KeycloakTokenService(ILogger<KeycloakTokenService> logger, IConfiguration configuration, HttpClient? httpClient = null)
    {
        _logger = logger;
        _httpClient = httpClient ?? new HttpClient();
        _keycloakConfig = configuration.GetSection("Keycloak").Get<KeycloakConfig>() ??
            throw new ArgumentException("Keycloak configuration is missing");
    }

    public string? ExtractUserId(JwtSecurityToken token)
    {
        // First try the standard 'sub' claim
        var userId = token.Claims.FirstOrDefault(c => c.Type == "sub")?.Value;
        if (!string.IsNullOrEmpty(userId))
        {
            _logger.LogDebug("Found user ID in 'sub' claim: {UserId}", userId);
            return userId;
        }
        
        // Fallback to preferred_username for Keycloak tokens missing 'sub' claim
        userId = token.Claims.FirstOrDefault(c => c.Type == "preferred_username")?.Value;
        if (!string.IsNullOrEmpty(userId))
        {
            _logger.LogInformation("Using 'preferred_username' as user ID: {UserId}", userId);
            return userId;
        }
        
        // Try other common alternative claim names
        var alternativeClaimTypes = new[] { "user_id", "uid", "id", "email", "username" };
        foreach (var claimType in alternativeClaimTypes)
        {
            userId = token.Claims.FirstOrDefault(c => c.Type == claimType)?.Value;
            if (!string.IsNullOrEmpty(userId))
            {
                _logger.LogInformation("Found user ID in '{ClaimType}' claim: {UserId}", claimType, userId);
                return userId;
            }
        }
        
        _logger.LogWarning("No user identifier found in any known claim types");
        return null;
    }

    public IEnumerable<string> ExtractTenantIds(JwtSecurityToken token)
    {
        try
        {
            var defaultTenantId = Constants.DefaultTenantId;
            // Find the organization claim
            var organizationClaim = token.Claims.FirstOrDefault(c => c.Type == _organizationClaimType);
            if (organizationClaim == null)
            {
                _logger.LogWarning("No organization claim found in token");
                return new List<string> { defaultTenantId };
            }

            // The organization claim contains a JSON object with tenant IDs as properties
            var organizationJson = organizationClaim.Value;
            if (string.IsNullOrEmpty(organizationJson))
            {
                _logger.LogWarning("Organization claim is empty");
                return new List<string> { defaultTenantId };
            }

            // Parse the organization JSON
            var tenantIds = new List<string>();
            try
            {
                var organizationObj = JsonSerializer.Deserialize<Dictionary<string, JsonElement>>(organizationJson);
                if (organizationObj != null)
                {
                    // Extract tenant IDs which are the keys of the dictionary
                    tenantIds.AddRange(organizationObj.Keys);
                }
                tenantIds.Add(defaultTenantId);
            }
            catch (JsonException ex)
            {
                _logger.LogError(ex, "Failed to parse organization claim JSON: {Value}", organizationJson);
            }

            _logger.LogInformation("Extracted tenant IDs from token: {TenantIds}", string.Join(", ", tenantIds));
            return tenantIds;
        }
        catch (Exception ex)
        {
            _logger.LogError(ex, "Error extracting tenant IDs from token");
            return Enumerable.Empty<string>();
        }
    }

<<<<<<< HEAD
    public Task<(bool success, string? userId)> ProcessToken(string token)
=======
    public async Task<(bool success, string? userId, IEnumerable<string>? tenantIds)> ProcessToken(string token)
>>>>>>> c237903c
    {
        try
        {
            // Validate the JWT token with JWKS
            var validationResult = await ValidateJwtWithJwks(token);
            if (!validationResult.success)
            {
                _logger.LogWarning("JWT token validation failed");
                return (false, null, null);
            }

            var handler = new JwtSecurityTokenHandler();
            var jsonToken = handler.ReadToken(token) as JwtSecurityToken;

            if (jsonToken == null)
            {
                _logger.LogWarning("Invalid JWT token format");
<<<<<<< HEAD
                return Task.FromResult<(bool success, string? userId)>((false, null));
=======
                return (false, null, null);
>>>>>>> c237903c
            }

            var userId = ExtractUserId(jsonToken);

            if (string.IsNullOrEmpty(userId))
            {
                _logger.LogWarning("No user identifier found in token");
<<<<<<< HEAD
                return Task.FromResult<(bool success, string? userId)>((false, null));
            }

            return Task.FromResult<(bool success, string? userId)>((true, userId));
=======
                return (false, null, null);
            }

            var tenantIds = ExtractTenantIds(jsonToken);

            return (true, userId, tenantIds);
>>>>>>> c237903c
        }
        catch (Exception ex)
        {
            _logger.LogError(ex, "Error processing JWT token");
<<<<<<< HEAD
            return Task.FromResult<(bool success, string? userId)>((false, null));
=======
            return (false, null, null);
>>>>>>> c237903c
        }
    }

    private async Task<(bool success, string? errorMessage)> ValidateJwtWithJwks(string token)
    {
        try
        {
            if (_keycloakConfig == null)
            {
                return (false, "Keycloak configuration is missing");
            }

            // Get JWKS
            var jwks = await GetJwks();
            if (jwks == null)
            {
                return (false, "Failed to fetch JWKS from Keycloak");
            }

            // Parse JWT header to get key ID
            var handler = new JsonWebTokenHandler();
            var jsonToken = handler.ReadJsonWebToken(token);
            
            if (jsonToken == null)
            {
                return (false, "Invalid JWT token format");
            }

            var kid = jsonToken.Kid;
            if (string.IsNullOrEmpty(kid))
            {
                return (false, "JWT token missing key ID (kid)");
            }

            // Find the matching key in JWKS
            var matchingKey = jwks.Keys.FirstOrDefault(k => k.Kid == kid);
            if (matchingKey == null)
            {
                return (false, $"No matching key found in JWKS for kid: {kid}");
            }

            // Create RSA security key from JWKS
            var rsa = RSA.Create();
            rsa.ImportParameters(new RSAParameters
            {
                Modulus = Base64UrlEncoder.DecodeBytes(matchingKey.N),
                Exponent = Base64UrlEncoder.DecodeBytes(matchingKey.E)
            });

            var rsaSecurityKey = new RsaSecurityKey(rsa)
            {
                KeyId = matchingKey.Kid
            };

            // Set up token validation parameters
            var issuerUri = new Uri(_keycloakConfig.ValidIssuer ?? throw new InvalidOperationException("Keycloak configuration ValidIssuer is missing"));
            var validationParameters = new TokenValidationParameters
            {
                ValidateAudience = false,
                ValidateIssuer = true,
                ValidIssuer = issuerUri.ToString(),
                ValidateLifetime = true,
                ValidateIssuerSigningKey = true,
                IssuerSigningKey = rsaSecurityKey,
                ClockSkew = TimeSpan.FromMinutes(5)
            };

            // Validate the token
            var result = await handler.ValidateTokenAsync(token, validationParameters);
            
            if (!result.IsValid)
            {
                var errorMessage = result.Exception?.Message ?? "Token validation failed";
                _logger.LogWarning("JWT validation failed: {ErrorMessage}", errorMessage);
                return (false, errorMessage);
            }

            _logger.LogDebug("JWT token validated successfully");
            return (true, null);
        }
        catch (Exception ex)
        {
            _logger.LogError(ex, "Error validating JWT token with JWKS");
            return (false, ex.Message);
        }
    }

    private async Task<JsonWebKeySet?> GetJwks()
    {
        var baseUri = new Uri(_keycloakConfig?.AuthServerUrl!);
        var realmUri = new Uri(baseUri, $"realms/{_keycloakConfig?.Realm}");
        var cacheKey = realmUri.ToString();
        
        await _jwksCacheLock.WaitAsync();
        try
        {
            // Check cache first
            if (_jwksCache.TryGetValue(cacheKey, out var cached) && cached.expiry > DateTime.UtcNow)
            {
                return cached.jwks;
            }

            // Fetch fresh JWKS
            var realmUriWithSlash = new Uri(realmUri.ToString() + "/");
            var jwksUri = new Uri(realmUriWithSlash, "protocol/openid-connect/certs");
            var jwksUrl = jwksUri.ToString();
            _logger.LogDebug("Fetching JWKS from: {JwksUrl}", jwksUrl);

            var response = await _httpClient.GetAsync(jwksUrl);
            if (!response.IsSuccessStatusCode)
            {
                var responseContent = await response.Content.ReadAsStringAsync();
                _logger.LogError("Failed to fetch JWKS from {JwksUrl}. Status: {StatusCode}, Response: {ResponseContent}", 
                    jwksUrl, response.StatusCode, responseContent);
                return null;
            }

            var jwksJson = await response.Content.ReadAsStringAsync();
            var jwks = new JsonWebKeySet(jwksJson);

            // Cache for 1 hour
            _jwksCache[cacheKey] = (DateTime.UtcNow.AddHours(1), jwks);

            _logger.LogDebug("Successfully fetched and cached JWKS with {KeyCount} keys", jwks.Keys.Count);
            return jwks;
        }
        catch (Exception ex)
        {
            _logger.LogError(ex, "Error fetching JWKS from Keycloak");
            return null;
        }
        finally
        {
            _jwksCacheLock.Release();
        }
    }


#pragma warning disable CS1998 // Async method lacks 'await' operators and will run synchronously
    public async Task<string> GetManagementApiToken()
#pragma warning restore CS1998 // Async method lacks 'await' operators and will run synchronously
    {       
       throw new NotImplementedException();
    }
}<|MERGE_RESOLUTION|>--- conflicted
+++ resolved
@@ -1,17 +1,20 @@
+using Auth0.ManagementApi.Models;
+using Features.WebApi.Auth.Providers.Auth0;
 using Features.WebApi.Auth.Providers.Tokens;
+using Microsoft.IdentityModel.JsonWebTokens;
+using Microsoft.IdentityModel.Tokens;
 using RestSharp;
 using Shared.Utils;
 using System.IdentityModel.Tokens.Jwt;
+using System.Security.Cryptography;
 using System.Text.Json;
-using Microsoft.IdentityModel.Tokens;
-using System.Security.Cryptography;
-using Microsoft.IdentityModel.JsonWebTokens;
 
 namespace Features.WebApi.Auth.Providers.Keycloak;
 
 public class KeycloakTokenService : ITokenService
 {
     private readonly ILogger<KeycloakTokenService> _logger;
+    private RestClient _client;
     private readonly KeycloakConfig? _keycloakConfig;
     private readonly string _organizationClaimType = "organization";
     private readonly HttpClient _httpClient;
@@ -21,6 +24,7 @@
     public KeycloakTokenService(ILogger<KeycloakTokenService> logger, IConfiguration configuration, HttpClient? httpClient = null)
     {
         _logger = logger;
+        _client = new RestClient();
         _httpClient = httpClient ?? new HttpClient();
         _keycloakConfig = configuration.GetSection("Keycloak").Get<KeycloakConfig>() ??
             throw new ArgumentException("Keycloak configuration is missing");
@@ -108,11 +112,7 @@
         }
     }
 
-<<<<<<< HEAD
-    public Task<(bool success, string? userId)> ProcessToken(string token)
-=======
-    public async Task<(bool success, string? userId, IEnumerable<string>? tenantIds)> ProcessToken(string token)
->>>>>>> c237903c
+    public async Task<(bool success, string? userId)> ProcessToken(string token)
     {
         try
         {
@@ -121,7 +121,7 @@
             if (!validationResult.success)
             {
                 _logger.LogWarning("JWT token validation failed");
-                return (false, null, null);
+                return (false, null);
             }
 
             var handler = new JwtSecurityTokenHandler();
@@ -130,11 +130,7 @@
             if (jsonToken == null)
             {
                 _logger.LogWarning("Invalid JWT token format");
-<<<<<<< HEAD
-                return Task.FromResult<(bool success, string? userId)>((false, null));
-=======
-                return (false, null, null);
->>>>>>> c237903c
+                return (false, null);
             }
 
             var userId = ExtractUserId(jsonToken);
@@ -142,28 +138,15 @@
             if (string.IsNullOrEmpty(userId))
             {
                 _logger.LogWarning("No user identifier found in token");
-<<<<<<< HEAD
-                return Task.FromResult<(bool success, string? userId)>((false, null));
-            }
-
-            return Task.FromResult<(bool success, string? userId)>((true, userId));
-=======
-                return (false, null, null);
-            }
-
-            var tenantIds = ExtractTenantIds(jsonToken);
-
-            return (true, userId, tenantIds);
->>>>>>> c237903c
+                return (false, null);
+            }
+
+            return (true, userId);
         }
         catch (Exception ex)
         {
             _logger.LogError(ex, "Error processing JWT token");
-<<<<<<< HEAD
-            return Task.FromResult<(bool success, string? userId)>((false, null));
-=======
-            return (false, null, null);
->>>>>>> c237903c
+            return (false, null);
         }
     }
 
@@ -301,11 +284,40 @@
         }
     }
 
-
-#pragma warning disable CS1998 // Async method lacks 'await' operators and will run synchronously
     public async Task<string> GetManagementApiToken()
-#pragma warning restore CS1998 // Async method lacks 'await' operators and will run synchronously
-    {       
-       throw new NotImplementedException();
+    {
+        try
+        {
+            if (_keycloakConfig == null || _keycloakConfig.ManagementApi == null)
+                throw new InvalidOperationException("Keycloak configuration is not initialized");
+
+            var tokenUrl = $"{_keycloakConfig.AuthServerUrl}/realms/{_keycloakConfig.Realm}/protocol/openid-connect/token";
+            _client = new RestClient(tokenUrl);
+
+            var request = new RestRequest("", Method.Post);
+            request.AddHeader("Content-Type", "application/x-www-form-urlencoded");
+
+            request.AddParameter("grant_type", "client_credentials");
+            request.AddParameter("client_id", _keycloakConfig.ManagementApi.ClientId ??
+                throw new ArgumentException("Management API client ID is missing"));
+            request.AddParameter("client_secret", _keycloakConfig.ManagementApi.ClientSecret ??
+                throw new ArgumentException("Management API client secret is missing"));
+
+            var response = await _client.ExecuteAsync(request);
+
+            if (!response.IsSuccessful)
+            {
+                _logger.LogError("Failed to get Keycloak admin token: {ErrorMessage}", response.ErrorMessage);
+                throw new Exception($"Failed to get Keycloak admin token: {response.ErrorMessage}");
+            }
+
+            var tokenResponse = JsonSerializer.Deserialize<TokenResponse>(response.Content!);
+            return tokenResponse?.AccessToken ?? throw new Exception("No access token in response");
+        }
+        catch (Exception ex)
+        {
+            _logger.LogError(ex, "Failed to get Keycloak admin token");
+            throw;
+        }
     }
 }