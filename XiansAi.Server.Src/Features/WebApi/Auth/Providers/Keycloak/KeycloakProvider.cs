using Features.WebApi.Auth.Providers.Auth0;
using Microsoft.AspNetCore.Authentication.JwtBearer;
using RestSharp;
using Shared.Utils;
using System.Security.Claims;
using System.Text.Json;
using System.Text.Json.Serialization;
using XiansAi.Server.Features.WebApi.Services;

namespace Features.WebApi.Auth.Providers.Keycloak;

public class KeycloakProvider : IAuthProvider
{
    private readonly ILogger<KeycloakProvider> _logger;
    private RestClient _client;
    private KeycloakConfig _keycloakConfig;
    private readonly KeycloakTokenService _tokenService;

    public KeycloakProvider(ILogger<KeycloakProvider> logger, KeycloakTokenService tokenService, IConfiguration configuration)
    {
        _logger = logger;
        _client = new RestClient();
        _tokenService = tokenService;

        // Initialize Keycloak configuration in constructor
        _keycloakConfig = configuration.GetSection("Keycloak").Get<KeycloakConfig>() ??
            throw new ArgumentException("Keycloak configuration is missing");

        if (string.IsNullOrEmpty(_keycloakConfig.AuthServerUrl))
            throw new ArgumentException("Keycloak server URL is missing");

        if (string.IsNullOrEmpty(_keycloakConfig.Realm))
            throw new ArgumentException("Keycloak realm is missing");
    }

    public void ConfigureJwtBearer(JwtBearerOptions options, IConfiguration configuration)
    {
        var baseUri = new Uri(_keycloakConfig.AuthServerUrl ?? throw new InvalidOperationException("Keycloak configuration is missing"));
        var authorityUri = new Uri(baseUri, $"realms/{_keycloakConfig.Realm}");
        options.Authority = authorityUri.ToString();

        options.RequireHttpsMetadata = false; // Set to true in production
        options.TokenValidationParameters.NameClaimType = "preferred_username";
        options.TokenValidationParameters.RoleClaimType = ClaimTypes.Role;
<<<<<<< HEAD
        options.Events = new JwtBearerEvents
        {
            OnTokenValidated = async context =>
=======
        
        // Configure audience validation for Keycloak
        // Keycloak typically uses 'account' as the audience for standard tokens
        options.TokenValidationParameters.ValidAudiences = new[] { "account" };
        
        // Add JWT Bearer events to debug and properly authenticate the user
        options.Events = new JwtBearerEvents
        {
            OnAuthenticationFailed = context =>
>>>>>>> c237903c
            {
                _logger.LogError("JWT Bearer authentication failed: {Exception}", context.Exception?.Message);
                _logger.LogError("Exception details: {FullException}", context.Exception?.ToString());
                return Task.CompletedTask;
            },
            
            OnChallenge = context =>
            {
                _logger.LogWarning("JWT Bearer challenge triggered: {Error}, {ErrorDescription}", 
                    context.Error, context.ErrorDescription);
                return Task.CompletedTask;
            },
            
            OnTokenValidated = async context =>
            {
                _logger.LogInformation("JWT Bearer OnTokenValidated event triggered");
                
                if (context.Principal?.Identity is ClaimsIdentity identity)
                {
<<<<<<< HEAD
                    var userId = identity.FindFirst(ClaimTypes.NameIdentifier)?.Value;
                    var tenantId = context.HttpContext.Request.Headers["X-Tenant-Id"].ToString();

                    if (!string.IsNullOrEmpty(userId) && !string.IsNullOrEmpty(tenantId))
                    {
                        var roleService = context.HttpContext.RequestServices.GetRequiredService<IRoleCacheService>();
                        var roles = await roleService.GetUserRolesAsync(userId, tenantId);

                        foreach (var role in roles)
                        {
                            identity.AddClaim(new Claim(ClaimTypes.Role, role));
                        }
                    }

                    // Set the User property of HttpContext
=======
                    _logger.LogInformation("Original identity authenticated: {IsAuthenticated}, Type: {AuthenticationType}", 
                        identity.IsAuthenticated, identity.AuthenticationType);
                    
                    // Ensure the identity is properly authenticated
                    if (!identity.IsAuthenticated)
                    {
                        _logger.LogInformation("Creating new authenticated identity with JWT authentication type");
                        // Create a new authenticated identity
                        var authenticatedIdentity = new ClaimsIdentity(identity.Claims, "JWT", identity.NameClaimType, identity.RoleClaimType);
                        context.Principal = new ClaimsPrincipal(authenticatedIdentity);
                        identity = authenticatedIdentity;
                        
                        _logger.LogInformation("New identity authenticated: {IsAuthenticated}, Type: {AuthenticationType}", 
                            authenticatedIdentity.IsAuthenticated, authenticatedIdentity.AuthenticationType);
                    }

                    // Get user roles from database or token claims (matching Auth0 behavior)
                    var userId = identity.FindFirst("sub")?.Value ?? identity.FindFirst("preferred_username")?.Value;
                    if (!string.IsNullOrEmpty(userId))
                    {
                        var tenantId = context.HttpContext.Request.Headers["X-Tenant-Id"].FirstOrDefault();
                        if (!string.IsNullOrEmpty(tenantId))
                        {
                            using var scope = context.HttpContext.RequestServices.CreateScope();
                            var roleCacheService = scope.ServiceProvider
                                .GetRequiredService<IRoleCacheService>();

                            var roles = await roleCacheService.GetUserRolesAsync(userId, tenantId);

                            foreach (var role in roles)
                            {
                                identity.AddClaim(new Claim(ClaimTypes.Role, role));
                            }
                            
                            _logger.LogInformation("Added {RoleCount} roles to Keycloak user {UserId}: {Roles}", 
                                roles.Count(), userId, string.Join(", ", roles));
                        }
                    }

                    // Set the User property of HttpContext to ensure it's properly authenticated
>>>>>>> c237903c
                    context.HttpContext.User = context.Principal;
                    
                    _logger.LogInformation("Keycloak user authenticated: {UserId}, IsAuthenticated: {IsAuthenticated}", 
                        identity.Name, context.HttpContext.User.Identity?.IsAuthenticated);
                }
                else
                {
                    _logger.LogWarning("No principal or identity found in OnTokenValidated");
                }
            }
        };
    }

<<<<<<< HEAD
    public Task<(bool success, string? userId)> ValidateToken(string token)
=======
    public async Task<(bool success, string? userId, IEnumerable<string>? tenantIds)> ValidateToken(string token)
>>>>>>> c237903c
    {
        return await _tokenService.ProcessToken(token);
    }

    public async Task<UserInfo> GetUserInfo(string userId)
    {
        try
        {
            var token = await GetManagementApiToken();

            // Base URL for Keycloak Admin API
            var baseUri = new Uri(_keycloakConfig.AuthServerUrl ?? throw new InvalidOperationException("Keycloak configuration is missing"));
            var adminUri = new Uri(baseUri, $"admin/realms/{_keycloakConfig.Realm}");
            _client = new RestClient(adminUri.ToString());

            var request = new RestRequest($"/users/{userId}", Method.Get);
            request.AddHeader("Authorization", $"Bearer {token}");
            request.AddHeader("Content-Type", "application/json");

            var response = await _client.ExecuteAsync(request);

            if (!response.IsSuccessful)
            {
                _logger.LogError("Failed to get user info: {ErrorMessage}", response.ErrorMessage);
                throw new Exception($"Failed to get user info: {response.ErrorMessage}");
            }

            // Parse Keycloak user response
            var keycloakUser = JsonSerializer.Deserialize<KeycloakUserResponse>(response.Content!);
            if (keycloakUser == null)
                throw new Exception("Failed to deserialize Keycloak user info");

            // Convert to common UserInfo format
            var appMetadata = new AppMetadata
            {
                Tenants = keycloakUser.Attributes?.ContainsKey("tenants") == true
                    ? keycloakUser.Attributes["tenants"].ToArray()
                    : new List<string> { Constants.DefaultTenantId }.ToArray()
            };

            return new UserInfo
            {
                UserId = keycloakUser.Id,
                Nickname = keycloakUser.Username,
                AppMetadata = appMetadata,
                CreatedAt = keycloakUser.CreatedTimestamp.HasValue
                    ? DateTimeOffset.FromUnixTimeMilliseconds(keycloakUser.CreatedTimestamp.Value).DateTime
                    : DateTime.UtcNow,
                LastLogin = DateTime.UtcNow // Use current time as fallback
            };
        }
        catch (Exception ex)
        {
            _logger.LogError(ex, "Failed to get user info from Keycloak for userId: {UserId}", userId);
            throw;
        }
    }

    public async Task<string> SetNewTenant(string userId, string tenantId)
    {
        try
        {
            var token = await GetManagementApiToken();

            // Base URL for Keycloak Admin API
            var baseUri = new Uri(_keycloakConfig.AuthServerUrl ?? throw new InvalidOperationException("Keycloak configuration is missing"));
            var adminUri = new Uri(baseUri, $"admin/realms/{_keycloakConfig.Realm}");
            _client = new RestClient(adminUri.ToString());

            // Check if organization exists, and create it if it doesn't
            var orgExists = await CheckOrganizationExists(token, tenantId);
            if (!orgExists.Item1)
            {
                // Create the organization if it doesn't exist
                var created = await CreateOrganization(token, tenantId);
                if (!created)
                {
                    _logger.LogError("Failed to create organization {TenantId}", tenantId);
                    throw new Exception($"Failed to create organization {tenantId}");
                }
                _logger.LogInformation("Created new organization {TenantId}", tenantId);
            }

            // Get created organization as the creation does not sent back any data
            orgExists = await CheckOrganizationExists(token, tenantId);

            // Add user as a member of the organization using the specified API endpoint
            var request = new RestRequest($"/organizations/{orgExists.Item2}/members", Method.Post);
            request.AddHeader("Authorization", $"Bearer {token}");
            request.AddHeader("Content-Type", "application/json");
            request.AddJsonBody(userId);

            var response = await _client.ExecuteAsync(request);

            if (!response.IsSuccessful)
            {
                _logger.LogError("Failed to add user to organization: {ErrorMessage}", response.ErrorMessage);
                throw new Exception($"Failed to add user to organization: {response.ErrorMessage}");
            }

            _logger.LogInformation("Successfully added user {UserId} to organization {TenantId}", userId, tenantId);
            return "Update successful";
        }
        catch (Exception ex)
        {
            _logger.LogError(ex, "Failed to set new tenant {TenantId} for Keycloak user {UserId}", tenantId, userId);
            throw;
        }
    }

    //Only Valid for Auth0 for backward compatibility. To be removed.
    public Task<List<string>> GetUserTenants(string userId)
    {
        return Task.FromResult(new List<string>());
    }

    private async Task<Tuple<bool, string>> CheckOrganizationExists(string token, string organizationName)
    {
        try
        {
            var request = new RestRequest($"/organizations/?search={organizationName}", Method.Get);
            request.AddHeader("Authorization", $"Bearer {token}");

            var response = await _client.ExecuteAsync(request);

            // Return true if the organization exists (HTTP 200 OK)
            if (response.IsSuccessful && !string.IsNullOrEmpty(response.Content))
            {
                // Parse the JSON response to extract organization ID
                var organizations = JsonSerializer.Deserialize<List<KeycloakOrganization>>(response.Content);
                var existingOrg = organizations?.FirstOrDefault(o => o.Name == organizationName);

                return new Tuple<bool, string>(
                    existingOrg != null,
                    existingOrg?.Id ?? string.Empty
                );
            }

            return new Tuple<bool, string>(false, string.Empty);
        }
        catch (Exception ex)
        {
            _logger.LogError(ex, "Error checking if organization {organizationName} exists", organizationName);
            return new Tuple<bool, string>(false, string.Empty);
        }
    }

    private async Task<bool> CreateOrganization(string token, string organizationId)
    {
        try
        {
            var request = new RestRequest("/organizations", Method.Post);
            request.AddHeader("Authorization", $"Bearer {token}");
            request.AddHeader("Content-Type", "application/json");

            // Create organization payload
            var payload = new
            {
                id = organizationId,
                name = organizationId, // You might want to use a more descriptive name
                domains = new[]
            {
                new
                {
                    name = organizationId
                }
            }
            };

            request.AddJsonBody(payload);

            var response = await _client.ExecuteAsync(request);

            if (!response.IsSuccessful)
            {
                _logger.LogError("Failed to create organization: {ErrorMessage}", response.ErrorMessage);
                return false;
            }

            return true;
        }
        catch (Exception ex)
        {
            _logger.LogError(ex, "Error creating organization {OrganizationId}", organizationId);
            return false;
        }
    }

    private async Task<string> GetManagementApiToken()
    {
        return await _tokenService.GetManagementApiToken();
    }
}

// Additional classes for Keycloak responses
public class KeycloakUserResponse
{
    [JsonPropertyName("id")]
    public string Id { get; set; } = default!;

    [JsonPropertyName("username")]
    public string Username { get; set; } = default!;

    [JsonPropertyName("createdTimestamp")]
    public long? CreatedTimestamp { get; set; }

    [JsonPropertyName("attributes")]
    public Dictionary<string, List<string>>? Attributes { get; set; }
}

public class KeycloakOrganization
{
    [JsonPropertyName("id")]
    public string Id { get; set; } = string.Empty;

    [JsonPropertyName("name")]
    public string Name { get; set; } = string.Empty;
}<|MERGE_RESOLUTION|>--- conflicted
+++ resolved
@@ -42,60 +42,35 @@
         options.RequireHttpsMetadata = false; // Set to true in production
         options.TokenValidationParameters.NameClaimType = "preferred_username";
         options.TokenValidationParameters.RoleClaimType = ClaimTypes.Role;
-<<<<<<< HEAD
-        options.Events = new JwtBearerEvents
-        {
-            OnTokenValidated = async context =>
-=======
-        
+
         // Configure audience validation for Keycloak
         // Keycloak typically uses 'account' as the audience for standard tokens
         options.TokenValidationParameters.ValidAudiences = new[] { "account" };
-        
+
         // Add JWT Bearer events to debug and properly authenticate the user
         options.Events = new JwtBearerEvents
         {
             OnAuthenticationFailed = context =>
->>>>>>> c237903c
             {
                 _logger.LogError("JWT Bearer authentication failed: {Exception}", context.Exception?.Message);
                 _logger.LogError("Exception details: {FullException}", context.Exception?.ToString());
                 return Task.CompletedTask;
             },
-            
+
             OnChallenge = context =>
             {
-                _logger.LogWarning("JWT Bearer challenge triggered: {Error}, {ErrorDescription}", 
+                _logger.LogWarning("JWT Bearer challenge triggered: {Error}, {ErrorDescription}",
                     context.Error, context.ErrorDescription);
                 return Task.CompletedTask;
             },
-            
+
             OnTokenValidated = async context =>
             {
-                _logger.LogInformation("JWT Bearer OnTokenValidated event triggered");
-                
                 if (context.Principal?.Identity is ClaimsIdentity identity)
                 {
-<<<<<<< HEAD
-                    var userId = identity.FindFirst(ClaimTypes.NameIdentifier)?.Value;
-                    var tenantId = context.HttpContext.Request.Headers["X-Tenant-Id"].ToString();
-
-                    if (!string.IsNullOrEmpty(userId) && !string.IsNullOrEmpty(tenantId))
-                    {
-                        var roleService = context.HttpContext.RequestServices.GetRequiredService<IRoleCacheService>();
-                        var roles = await roleService.GetUserRolesAsync(userId, tenantId);
-
-                        foreach (var role in roles)
-                        {
-                            identity.AddClaim(new Claim(ClaimTypes.Role, role));
-                        }
-                    }
-
-                    // Set the User property of HttpContext
-=======
-                    _logger.LogInformation("Original identity authenticated: {IsAuthenticated}, Type: {AuthenticationType}", 
+                    _logger.LogInformation("Original identity authenticated: {IsAuthenticated}, Type: {AuthenticationType}",
                         identity.IsAuthenticated, identity.AuthenticationType);
-                    
+
                     // Ensure the identity is properly authenticated
                     if (!identity.IsAuthenticated)
                     {
@@ -104,16 +79,18 @@
                         var authenticatedIdentity = new ClaimsIdentity(identity.Claims, "JWT", identity.NameClaimType, identity.RoleClaimType);
                         context.Principal = new ClaimsPrincipal(authenticatedIdentity);
                         identity = authenticatedIdentity;
-                        
-                        _logger.LogInformation("New identity authenticated: {IsAuthenticated}, Type: {AuthenticationType}", 
+
+                        _logger.LogInformation("New identity authenticated: {IsAuthenticated}, Type: {AuthenticationType}",
                             authenticatedIdentity.IsAuthenticated, authenticatedIdentity.AuthenticationType);
                     }
 
                     // Get user roles from database or token claims (matching Auth0 behavior)
                     var userId = identity.FindFirst("sub")?.Value ?? identity.FindFirst("preferred_username")?.Value;
+                    var tenantId = context.HttpContext.Request.Headers["X-Tenant-Id"].FirstOrDefault();
+
                     if (!string.IsNullOrEmpty(userId))
                     {
-                        var tenantId = context.HttpContext.Request.Headers["X-Tenant-Id"].FirstOrDefault();
+
                         if (!string.IsNullOrEmpty(tenantId))
                         {
                             using var scope = context.HttpContext.RequestServices.CreateScope();
@@ -126,17 +103,16 @@
                             {
                                 identity.AddClaim(new Claim(ClaimTypes.Role, role));
                             }
-                            
-                            _logger.LogInformation("Added {RoleCount} roles to Keycloak user {UserId}: {Roles}", 
+
+                            _logger.LogInformation("Added {RoleCount} roles to Keycloak user {UserId}: {Roles}",
                                 roles.Count(), userId, string.Join(", ", roles));
                         }
                     }
 
                     // Set the User property of HttpContext to ensure it's properly authenticated
->>>>>>> c237903c
                     context.HttpContext.User = context.Principal;
-                    
-                    _logger.LogInformation("Keycloak user authenticated: {UserId}, IsAuthenticated: {IsAuthenticated}", 
+
+                    _logger.LogInformation("Keycloak user authenticated: {UserId}, IsAuthenticated: {IsAuthenticated}",
                         identity.Name, context.HttpContext.User.Identity?.IsAuthenticated);
                 }
                 else
@@ -147,11 +123,7 @@
         };
     }
 
-<<<<<<< HEAD
-    public Task<(bool success, string? userId)> ValidateToken(string token)
-=======
-    public async Task<(bool success, string? userId, IEnumerable<string>? tenantIds)> ValidateToken(string token)
->>>>>>> c237903c
+    public async Task<(bool success, string? userId)> ValidateToken(string token)
     {
         return await _tokenService.ProcessToken(token);
     }
