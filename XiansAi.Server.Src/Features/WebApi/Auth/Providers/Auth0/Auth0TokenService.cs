using System.IdentityModel.Tokens.Jwt;
using System.Text.Json;
using Features.WebApi.Auth.Providers.Auth0;
using RestSharp;
using Microsoft.IdentityModel.Tokens;
using Microsoft.IdentityModel.JsonWebTokens;
using System.Security.Cryptography;
using System.Security.Claims;
using Shared.Utils;

namespace Features.WebApi.Auth.Providers.Tokens;

public class Auth0TokenService : ITokenService
{
    private readonly ILogger<Auth0TokenService> _logger;
    private RestClient _client;
    private Auth0Config? _auth0Config;
    private readonly string _tenantClaimType;
    private readonly HttpClient _httpClient;
    private static readonly Dictionary<string, (DateTime expiry, JsonWebKeySet jwks)> _jwksCache = new();
    private static readonly SemaphoreSlim _jwksCacheLock = new(1, 1);

    public Auth0TokenService(ILogger<Auth0TokenService> logger, IConfiguration configuration, HttpClient? httpClient = null)
    {
        _logger = logger;
        _client = new RestClient();
        _httpClient = httpClient ?? new HttpClient();
        _auth0Config = configuration.GetSection("Auth0").Get<Auth0Config>() ?? 
            throw new ArgumentException("Auth0 configuration is missing");
        
        var authProviderConfig = configuration.GetSection("AuthProvider").Get<AuthProviderConfig>() ?? 
            new AuthProviderConfig();
        _tenantClaimType = authProviderConfig.TenantClaimType;
    }

    public string? ExtractUserId(JwtSecurityToken token)
    {
        return token.Claims.FirstOrDefault(c => c.Type == "sub")?.Value;
    }

    public IEnumerable<string> ExtractTenantIds(JwtSecurityToken token)
    {
        var tenantIds = token.Claims
            .Where(c => c.Type == _tenantClaimType)
            .Select(c => c.Value)
            .ToList();

        if (tenantIds.Count == 0)
        {
            _logger.LogWarning("No tenant IDs found in token");
            return new List<string> { Constants.DefaultTenantId };
        }

        return tenantIds;
    }

    public async Task<(bool success, string? userId)> ProcessToken(string token)
    {
        try
        {
            // SECURITY FIX: Validate the JWT token with JWKS before processing claims
            var validationResult = await ValidateJwtWithJwks(token);
            if (!validationResult.success)
            {
                _logger.LogWarning("JWT token validation failed: {Error}", validationResult.errorMessage);
                return (false, null);
            }

            var handler = new JwtSecurityTokenHandler();
            var jsonToken = handler.ReadToken(token) as JwtSecurityToken;

            if (jsonToken == null)
            {
                _logger.LogWarning("Invalid JWT token format: {Token}", token);
                return (false, null);
            }

            var userId = ExtractUserId(jsonToken);
            
            if (string.IsNullOrEmpty(userId))
            {
                _logger.LogWarning("No user identifier found in token");
                return (false, null);
            }

<<<<<<< HEAD
            return (true, userId);
=======
            var tenantIds = ExtractTenantIds(jsonToken);
            _logger.LogInformation("Tenant IDs: {TenantIds}", string.Join(", ", tenantIds));
            
            return (true, userId, tenantIds);
>>>>>>> 376d5b02
        }
        catch (Exception ex)
        {
            _logger.LogError(ex, "Error processing JWT token");
            return (false, null);
        }
    }

    private async Task<(bool success, string? errorMessage)> ValidateJwtWithJwks(string token)
    {
        try
        {
            if (_auth0Config == null)
            {
                return (false, "Auth0 configuration is missing");
            }

            // Get JWKS
            var jwks = await GetJwks();
            if (jwks == null)
            {
                return (false, "Failed to fetch JWKS from Auth0");
            }

            // Parse JWT header to get key ID
            var handler = new JsonWebTokenHandler();
            var jsonToken = handler.ReadJsonWebToken(token);
            
            if (jsonToken == null)
            {
                return (false, "Invalid JWT token format");
            }

            var kid = jsonToken.Kid;
            if (string.IsNullOrEmpty(kid))
            {
                return (false, "JWT token missing key ID (kid)");
            }

            // Find the matching key in JWKS
            var matchingKey = jwks.Keys.FirstOrDefault(k => k.Kid == kid);
            if (matchingKey == null)
            {
                return (false, $"No matching key found in JWKS for kid: {kid}");
            }

            // Create RSA security key from JWKS
            var rsa = RSA.Create();
            rsa.ImportParameters(new RSAParameters
            {
                Modulus = Base64UrlEncoder.DecodeBytes(matchingKey.N),
                Exponent = Base64UrlEncoder.DecodeBytes(matchingKey.E)
            });

            var rsaSecurityKey = new RsaSecurityKey(rsa)
            {
                KeyId = matchingKey.Kid
            };

            // Ensure domain starts with https://
            var domain = _auth0Config.Domain!.StartsWith("https://") 
                ? _auth0Config.Domain 
                : $"https://{_auth0Config.Domain}/";

            // Set up token validation parameters
            var validationParameters = new TokenValidationParameters
            {
                // Audience validation
                ValidateAudience = !string.IsNullOrEmpty(_auth0Config.Audience),
                ValidAudience = _auth0Config.Audience,
                RequireAudience = !string.IsNullOrEmpty(_auth0Config.Audience),
                
                // Issuer validation
                ValidateIssuer = true,
                ValidIssuer = domain,
                
                // Lifetime validation
                ValidateLifetime = true,
                RequireExpirationTime = true,
                
                // Signing key validation
                ValidateIssuerSigningKey = true,
                RequireSignedTokens = true,
                IssuerSigningKey = rsaSecurityKey,
                
                // Clock skew tolerance
                ClockSkew = TimeSpan.FromMinutes(5),
                
                // Claim type mappings for proper role and name claim handling
                NameClaimType = "sub",
                RoleClaimType = ClaimTypes.Role
            };

            // Validate the token
            _logger.LogDebug("Validating JWT token with issuer: {Issuer}, audience: {Audience}", 
                validationParameters.ValidIssuer, validationParameters.ValidAudience);
                
            var result = await handler.ValidateTokenAsync(token, validationParameters);
            
            if (!result.IsValid)
            {
                var errorMessage = result.Exception?.Message ?? "Token validation failed";
                _logger.LogWarning("JWT validation failed: {ErrorMessage}", errorMessage);
                if (result.Exception != null)
                {
                    _logger.LogWarning("JWT validation exception details: {ExceptionType}: {ExceptionMessage}", 
                        result.Exception.GetType().Name, result.Exception.Message);
                }
                return (false, errorMessage);
            }

            _logger.LogDebug("JWT token validated successfully with issuer: {Issuer} and audience: {Audience}", 
                validationParameters.ValidIssuer, validationParameters.ValidAudience);
            return (true, null);
        }
        catch (Exception ex)
        {
            _logger.LogError(ex, "Error validating JWT token with JWKS");
            return (false, ex.Message);
        }
    }

    private async Task<JsonWebKeySet?> GetJwks()
    {
        if (_auth0Config == null)
        {
            return null;
        }

        // Extract domain name from URL if it's a full URL
        var domainName = _auth0Config.Domain?.StartsWith("https://") == true 
            ? _auth0Config.Domain.Replace("https://", "").TrimEnd('/')
            : _auth0Config.Domain;

        var jwksUri = $"https://{domainName}/.well-known/jwks.json";
        var cacheKey = jwksUri;
        
        await _jwksCacheLock.WaitAsync();
        try
        {
            // Check cache first
            if (_jwksCache.TryGetValue(cacheKey, out var cached) && cached.expiry > DateTime.UtcNow)
            {
                return cached.jwks;
            }

            // Fetch fresh JWKS
            _logger.LogDebug("Fetching JWKS from: {JwksUrl}", jwksUri);

            var response = await _httpClient.GetAsync(jwksUri);
            if (!response.IsSuccessStatusCode)
            {
                var responseContent = await response.Content.ReadAsStringAsync();
                _logger.LogError("Failed to fetch JWKS from {JwksUrl}. Status: {StatusCode}, Response: {ResponseContent}", 
                    jwksUri, response.StatusCode, responseContent);
                return null;
            }

            var jwksJson = await response.Content.ReadAsStringAsync();
            var jwks = new JsonWebKeySet(jwksJson);

            // Cache for 1 hour
            _jwksCache[cacheKey] = (DateTime.UtcNow.AddHours(1), jwks);

            _logger.LogDebug("Successfully fetched and cached JWKS with {KeyCount} keys", jwks.Keys.Count);
            return jwks;
        }
        catch (Exception ex)
        {
            _logger.LogError(ex, "Error fetching JWKS from Auth0");
            return null;
        }
        finally
        {
            _jwksCacheLock.Release();
        }
    }

    public async Task<string> GetManagementApiToken()
    {
        try
        {
            if (_auth0Config == null || _auth0Config.ManagementApi == null)
                throw new InvalidOperationException("Auth0 configuration is not initialized");

            // Extract domain name from URL if it's a full URL
            var domainName = _auth0Config.Domain?.StartsWith("https://") == true 
                ? _auth0Config.Domain.Replace("https://", "").TrimEnd('/')
                : _auth0Config.Domain;

            _client = new RestClient($"https://{domainName}");
            var request = new RestRequest("/oauth/token", Method.Post);
            request.AddHeader("content-type", "application/x-www-form-urlencoded");

            request.AddParameter("grant_type", "client_credentials");
            request.AddParameter("client_id", _auth0Config.ManagementApi.ClientId ?? 
                throw new ArgumentException("Management API client ID is missing"));
            request.AddParameter("client_secret", _auth0Config.ManagementApi.ClientSecret ?? 
                throw new ArgumentException("Management API client secret is missing"));
            request.AddParameter("audience", $"https://{domainName}/api/v2/");

            var response = await _client.ExecuteAsync(request);
            EnsureSuccessfulResponse(response, "get management API token");

            var tokenResponse = JsonSerializer.Deserialize<TokenResponse>(response.Content!);
            return tokenResponse?.AccessToken ?? throw new Exception("No access token in response");
        }
        catch (Exception ex)
        {
            _logger.LogError(ex, "Failed to get management API token");
            throw;
        }
    }
    
    private void EnsureSuccessfulResponse(RestResponse response, string operation)
    {
        if (!response.IsSuccessful)
        {
            _logger.LogError("Failed to {Operation}: {ErrorMessage}", operation, response.ErrorMessage);
            throw new Exception($"Failed to {operation}: {response.ErrorMessage}");
        }
    }
} <|MERGE_RESOLUTION|>--- conflicted
+++ resolved
@@ -83,14 +83,7 @@
                 return (false, null);
             }
 
-<<<<<<< HEAD
             return (true, userId);
-=======
-            var tenantIds = ExtractTenantIds(jsonToken);
-            _logger.LogInformation("Tenant IDs: {TenantIds}", string.Join(", ", tenantIds));
-            
-            return (true, userId, tenantIds);
->>>>>>> 376d5b02
         }
         catch (Exception ex)
         {
