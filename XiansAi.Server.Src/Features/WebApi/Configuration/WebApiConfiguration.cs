using Features.WebApi.Auth;
using Features.WebApi.Endpoints;
using Features.WebApi.Repositories;
using Features.WebApi.Services;
using Microsoft.AspNetCore.Authorization;
using XiansAi.Server.Features.WebApi.Endpoints;
using XiansAi.Server.Features.WebApi.Repositories;
using XiansAi.Server.Features.WebApi.Services;

namespace Features.WebApi.Configuration;

public static class WebApiConfiguration
{
    public static WebApplicationBuilder AddWebApiServices(this WebApplicationBuilder builder)
    {
        // Register Web API specific services
        builder.Services.AddScoped<IAuthMgtConnect, AuthMgtConnect>();
        builder.Services.AddScoped<IWorkflowStarterService, WorkflowStarterService>();
        builder.Services.AddScoped<IWorkflowEventsService, WorkflowEventsService>();
        builder.Services.AddScoped<IWorkflowFinderService, WorkflowFinderService>();
        builder.Services.AddScoped<IWorkflowCancelService, WorkflowCancelService>();
        builder.Services.AddScoped<ILogsService, LogsService>();
        builder.Services.AddScoped<ITenantService, TenantService>();
        //builder.Services.AddScoped<IWebhookService, WebhookService>();
        builder.Services.AddScoped<IActivitiesService, ActivitiesService>();
        builder.Services.AddScoped<IMessagingService, MessagingService>();
        builder.Services.AddScoped<IAuditingService, AuditingService>();
        builder.Services.AddScoped<IAgentService, AgentService>();
        builder.Services.AddScoped<IPublicService, PublicService>();
        builder.Services.AddScoped<IRoleCacheService, RoleCacheService>();
        builder.Services.AddScoped<IRoleManagementService, RoleManagementService>();

        // Register repositories
        builder.Services.AddScoped<ILogRepository, LogRepository>();
        builder.Services.AddScoped<IActivityRepository, ActivityRepository>();
        //builder.Services.AddScoped<IWebhookRepository, WebhookRepository>();
        builder.Services.AddScoped<ITenantRepository, TenantRepository>();
        builder.Services.AddScoped<IUserRoleRepository, UserRoleRepository>();

        return builder;
    }
    
    public static WebApplication UseWebApiEndpoints(this WebApplication app)
    {
        // Map Web API endpoints
        WorkflowEndpoints.MapWorkflowEndpoints(app);
        KnowledgeEndpoints.MapKnowledgeEndpoints(app);
        LogsEndpoints.MapLogsEndpoints(app);
        SettingsEndpoints.MapSettingsEndpoints(app);
        TenantEndpoints.MapTenantEndpoints(app);
        //WebhookEndpoints.MapWebhookEndpoints(app);
        PublicEndpoints.MapPublicEndpoints(app);
        MessagingEndpoints.MapMessagingEndpoints(app);
        AuditingEndpoints.MapAuditingEndpoints(app);
        PermissionsEndpoints.MapPermissionsEndpoints(app);
        AgentEndpoints.MapAgentEndpoints(app);
<<<<<<< HEAD
        ApiKeyEndpoints.MapApiKeyEndpoints(app);
        
=======
        RoleManagementEndpoints.MapRoleManagementEndpoints(app);


>>>>>>> aa5bb9e4
        return app;
    }
} <|MERGE_RESOLUTION|>--- conflicted
+++ resolved
@@ -54,14 +54,11 @@
         AuditingEndpoints.MapAuditingEndpoints(app);
         PermissionsEndpoints.MapPermissionsEndpoints(app);
         AgentEndpoints.MapAgentEndpoints(app);
-<<<<<<< HEAD
-        ApiKeyEndpoints.MapApiKeyEndpoints(app);
-        
-=======
         RoleManagementEndpoints.MapRoleManagementEndpoints(app);
 
 
->>>>>>> aa5bb9e4
+        ApiKeyEndpoints.MapApiKeyEndpoints(app);
+        
         return app;
     }
 } 