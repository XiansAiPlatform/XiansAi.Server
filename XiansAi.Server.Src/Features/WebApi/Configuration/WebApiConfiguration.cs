using Features.WebApi.Endpoints;
using Features.WebApi.Auth;
using Features.WebApi.Repositories;
using Features.WebApi.Services;
using XiansAi.Server.Features.WebApi.Repositories;
using Microsoft.AspNetCore.Authentication.JwtBearer;
using System.Security.Claims;
using Microsoft.AspNetCore.Authorization;

namespace Features.WebApi.Configuration;

public static class WebApiConfiguration
{
    public static WebApplicationBuilder AddWebApiServices(this WebApplicationBuilder builder)
    {
        // Register authorization handlers
        builder.Services.AddScoped<IAuthorizationHandler, ValidTenantHandler>();
        builder.Services.AddScoped<IAuthorizationHandler, Auth0ClientHandler>();

        // Register Web API specific services
        builder.Services.AddSingleton<IAuth0MgtAPIConnect, Auth0MgtAPIConnect>();
<<<<<<< HEAD
        builder.Services.AddScoped<WorkflowStarterEndpoint>();
        builder.Services.AddScoped<WorkflowEventsEndpoint>();
        builder.Services.AddScoped<WorkflowFinderEndpoint>();
        builder.Services.AddScoped<WorkflowCancelEndpoint>();
        builder.Services.AddScoped<CertificateEndpoint>();
        builder.Services.AddScoped<InstructionsEndpoint>();
        builder.Services.AddScoped<LogsEndpoint>();
        builder.Services.AddScoped<DefinitionsEndpoint>();
        builder.Services.AddScoped<TenantEndpoint>();
=======
        builder.Services.AddScoped<WorkflowStarterService>();
        builder.Services.AddScoped<WorkflowEventsService>();
        builder.Services.AddScoped<IWorkflowFinderService, WorkflowFinderService>();
        builder.Services.AddScoped<WorkflowCancelService>();
        builder.Services.AddScoped<CertificateService>();
        builder.Services.AddScoped<InstructionsService>();
        builder.Services.AddScoped<DefinitionsService>();
        builder.Services.AddScoped<TenantService>();
        builder.Services.AddScoped<WebhookService>();
        builder.Services.AddScoped<ActivitiesService>();
        builder.Services.AddScoped<IMessagingService, MessagingService>();
        
        // Register repositories
        builder.Services.AddScoped<IInstructionRepository, InstructionRepository>();
        builder.Services.AddScoped<IFlowDefinitionRepository, FlowDefinitionRepository>();
        builder.Services.AddScoped<IActivityRepository, ActivityRepository>();
        builder.Services.AddScoped<IWebhookRepository, WebhookRepository>();
        builder.Services.AddScoped<ITenantRepository, TenantRepository>();
>>>>>>> 54441d22
        
        return builder;
    }
    
    public static WebApplication UseWebApiEndpoints(this WebApplication app)
    {
        // Map Web API endpoints
        WorkflowEndpoints.MapWorkflowEndpoints(app);
        InstructionEndpoints.MapInstructionEndpoints(app);
        ActivityEndpoints.MapActivityEndpoints(app);
        SettingsEndpoints.MapSettingsEndpoints(app);
        DefinitionsEndpoints.MapDefinitionsEndpoints(app);
        TenantEndpoints.MapTenantEndpoints(app);
        WebhookEndpoints.MapWebhookEndpoints(app);
        PublicEndpoints.MapPublicEndpoints(app);
        MessagingEndpoints.MapMessagingEndpoints(app);
        ConversationEndpoints.MapConversationEndpoints(app);
        
        return app;
    }
} <|MERGE_RESOLUTION|>--- conflicted
+++ resolved
@@ -19,17 +19,6 @@
 
         // Register Web API specific services
         builder.Services.AddSingleton<IAuth0MgtAPIConnect, Auth0MgtAPIConnect>();
-<<<<<<< HEAD
-        builder.Services.AddScoped<WorkflowStarterEndpoint>();
-        builder.Services.AddScoped<WorkflowEventsEndpoint>();
-        builder.Services.AddScoped<WorkflowFinderEndpoint>();
-        builder.Services.AddScoped<WorkflowCancelEndpoint>();
-        builder.Services.AddScoped<CertificateEndpoint>();
-        builder.Services.AddScoped<InstructionsEndpoint>();
-        builder.Services.AddScoped<LogsEndpoint>();
-        builder.Services.AddScoped<DefinitionsEndpoint>();
-        builder.Services.AddScoped<TenantEndpoint>();
-=======
         builder.Services.AddScoped<WorkflowStarterService>();
         builder.Services.AddScoped<WorkflowEventsService>();
         builder.Services.AddScoped<IWorkflowFinderService, WorkflowFinderService>();
@@ -48,7 +37,6 @@
         builder.Services.AddScoped<IActivityRepository, ActivityRepository>();
         builder.Services.AddScoped<IWebhookRepository, WebhookRepository>();
         builder.Services.AddScoped<ITenantRepository, TenantRepository>();
->>>>>>> 54441d22
         
         return builder;
     }
