using Features.WebApi.Endpoints;
using Features.WebApi.Auth;
using Features.WebApi.Repositories;
using Features.WebApi.Services;
using XiansAi.Server.Features.WebApi.Repositories;
using Microsoft.AspNetCore.Authorization;

namespace Features.WebApi.Configuration;

public static class WebApiConfiguration
{
    public static WebApplicationBuilder AddWebApiServices(this WebApplicationBuilder builder)
    {
        // Register authorization handlers
        builder.Services.AddScoped<IAuthorizationHandler, ValidTenantHandler>();
        builder.Services.AddScoped<IAuthorizationHandler, Auth0ClientHandler>();

        // Register Web API specific services
        builder.Services.AddSingleton<IAuth0MgtAPIConnect, Auth0MgtAPIConnect>();
        builder.Services.AddScoped<WorkflowStarterService>();
        builder.Services.AddScoped<WorkflowEventsService>();
        builder.Services.AddScoped<IWorkflowFinderService, WorkflowFinderService>();
        builder.Services.AddScoped<WorkflowCancelService>();
        builder.Services.AddScoped<CertificateService>();
        builder.Services.AddScoped<InstructionsService>();
        builder.Services.AddScoped<LogsService>();
        builder.Services.AddScoped<DefinitionsService>();
        builder.Services.AddScoped<TenantService>();
        builder.Services.AddScoped<WebhookService>();
        builder.Services.AddScoped<ActivitiesService>();
        builder.Services.AddScoped<IMessagingService, MessagingService>();
<<<<<<< HEAD
        builder.Services.AddScoped<IAuditingService, AuditingService>();
=======
        builder.Services.AddScoped<PermissionsService>();
>>>>>>> 57a8ca40
        
        // Register repositories
        builder.Services.AddScoped<IInstructionRepository, InstructionRepository>();
        builder.Services.AddScoped<ILogRepository, LogRepository>();
        builder.Services.AddScoped<IFlowDefinitionRepository, FlowDefinitionRepository>();
        builder.Services.AddScoped<IActivityRepository, ActivityRepository>();
        builder.Services.AddScoped<IWebhookRepository, WebhookRepository>();
        builder.Services.AddScoped<ITenantRepository, TenantRepository>();
        builder.Services.AddScoped<IAgentPermissionRepository, AgentPermissionRepository>();
        
        return builder;
    }
    
    public static WebApplication UseWebApiEndpoints(this WebApplication app)
    {
        // Map Web API endpoints
        WorkflowEndpoints.MapWorkflowEndpoints(app);
        InstructionEndpoints.MapInstructionEndpoints(app);
        LogsEndpoints.MapLogsEndpoints(app);
        ActivityEndpoints.MapActivityEndpoints(app);
        SettingsEndpoints.MapSettingsEndpoints(app);
        DefinitionsEndpoints.MapDefinitionsEndpoints(app);
        TenantEndpoints.MapTenantEndpoints(app);
        WebhookEndpoints.MapWebhookEndpoints(app);
        PublicEndpoints.MapPublicEndpoints(app);
        MessagingEndpoints.MapMessagingEndpoints(app);
<<<<<<< HEAD
        AuditingEndpoints.MapAuditingEndpoints(app);
=======
        PermissionsEndpoints.MapPermissionsEndpoints(app);
>>>>>>> 57a8ca40
        
        return app;
    }
} <|MERGE_RESOLUTION|>--- conflicted
+++ resolved
@@ -29,11 +29,8 @@
         builder.Services.AddScoped<WebhookService>();
         builder.Services.AddScoped<ActivitiesService>();
         builder.Services.AddScoped<IMessagingService, MessagingService>();
-<<<<<<< HEAD
         builder.Services.AddScoped<IAuditingService, AuditingService>();
-=======
         builder.Services.AddScoped<PermissionsService>();
->>>>>>> 57a8ca40
         
         // Register repositories
         builder.Services.AddScoped<IInstructionRepository, InstructionRepository>();
@@ -60,11 +57,8 @@
         WebhookEndpoints.MapWebhookEndpoints(app);
         PublicEndpoints.MapPublicEndpoints(app);
         MessagingEndpoints.MapMessagingEndpoints(app);
-<<<<<<< HEAD
         AuditingEndpoints.MapAuditingEndpoints(app);
-=======
         PermissionsEndpoints.MapPermissionsEndpoints(app);
->>>>>>> 57a8ca40
         
         return app;
     }
