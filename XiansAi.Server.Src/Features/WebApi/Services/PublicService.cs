--- conflicted
+++ resolved
@@ -193,7 +193,6 @@
             _logger.LogDebug("Tenant ID validation failed: tenantId is null or empty");
             return false;
         }
-<<<<<<< HEAD
 
         var safeTenantId = tenantId.Replace(".", "_"); // Azure sometimes replaces dots with underscores. So when we add teh doman to the key, make sure to put the dot in the key.
         var value = _configuration[$"Tenants:{safeTenantId}:Enabled"];
@@ -227,10 +226,6 @@
         //     _logger.LogDebug("Found valid Enabled value: {Value}", value);
         //     return isEnabled;
         // }
-=======
-           
-        bool exists = _tenantService.GetTenantById(tenantId).Result.IsSuccess;
->>>>>>> 7886f451
         
         // _logger.LogDebug("Tenant ID {TenantId} not found in configuration", tenantId);
         // return true;
