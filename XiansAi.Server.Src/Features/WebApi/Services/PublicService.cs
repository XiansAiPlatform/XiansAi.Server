--- conflicted
+++ resolved
@@ -193,13 +193,6 @@
             _logger.LogDebug("Tenant ID validation failed: tenantId is null or empty");
             return false;
         }
-<<<<<<< HEAD
-           
-        bool exists = _tenantService.GetTenantByTenantId(tenantId) != null;
-        
-        _logger.LogDebug("Tenant ID {TenantId} validation result: {IsValid}", tenantId, exists);
-        return exists;
-=======
 
         try
         {
@@ -222,7 +215,6 @@
             _logger.LogError(ex, "Error validating tenant ID {TenantId}", tenantId);
             return false;
         }
->>>>>>> 1f320230
     }
 
     /// <summary>
