using MongoDB.Bson;
using XiansAi.Server.Features.WebApi.Repositories;
using XiansAi.Server.Shared.Data;
using Shared.Auth;
using Features.WebApi.Models;
using Shared.Utils.Services;
using Shared.Data.Models;
using System.ComponentModel.DataAnnotations;
using MongoDB.Driver;
using Auth0.ManagementApi.Models;
using Microsoft.AspNetCore.Authentication;

namespace Features.WebApi.Services;

// Request DTOs
public class CreateTenantRequest 
{
    public required string TenantId { get; set; }
    public required string Name { get; set; }
    public required string Domain { get; set; }
    public string? Description { get; set; }
    public Logo? Logo { get; set; }
    public string? Theme { get; set; }
    public string? Timezone { get; set; }
    public bool Enabled { get; set; } = true;
}

public class UpdateTenantRequest
{
    public string? Name { get; set; }
    public string? Domain { get; set; }
    public string? Description { get; set; }
    public Logo? Logo { get; set; }
    public string? Theme { get; set; }
    public string? Timezone { get; set; }
    public bool? Enabled { get; set; }
}

public class TenantCreatedResult
{
    public Tenant Tenant { get; set; } = default!;
    public string Location { get; set; } = string.Empty;
}

public interface ITenantService
{
    Task<ServiceResult<Tenant>> GetTenantById(string id);
    Task<ServiceResult<Tenant>> GetTenantByDomain(string domain);
    Task<ServiceResult<Tenant>> GetTenantByTenantId(string tenantId);
    Task<ServiceResult<List<Tenant>>> GetAllTenants();
    Task<ServiceResult<TenantCreatedResult>> CreateTenant(CreateTenantRequest request);
    Task<ServiceResult<Tenant>> UpdateTenant(string id, UpdateTenantRequest request);
    Task<ServiceResult<bool>> DeleteTenant(string id);
    Task<ServiceResult<bool>> AddAgent(string tenantId, Agent agent);
    Task<ServiceResult<bool>> UpdateAgent(string tenantId, string agentName, Agent agent);
    Task<ServiceResult<bool>> RemoveAgent(string tenantId, string agentName);
    Task<ServiceResult<bool>> AddFlowToAgent(string tenantId, string agentName, Flow flow);
}

public class TenantService : ITenantService
{
    private readonly ITenantRepository _tenantRepository;
    private readonly ILogger<TenantService> _logger;
    private readonly ITenantContext _tenantContext;


    public TenantService(
        ITenantRepository tenantRepository,
        ILogger<TenantService> logger,
        ITenantContext tenantContext)
    {
        _tenantRepository = tenantRepository ?? throw new ArgumentNullException(nameof(tenantRepository));
        _logger = logger ?? throw new ArgumentNullException(nameof(logger));
        _tenantContext = tenantContext ?? throw new ArgumentNullException(nameof(tenantContext));
    }

    private string? EnsureTenantAccessOrThrow(string tenantId)
    {
            try{
                tenantId=Tenant.SanitizeAndValidateId(tenantId);
            }
            catch(ValidationException ex)
            {
                _logger.LogWarning("Validation failed while ensuring tenant access: {Message}", ex.Message);
                throw new Exception($"Validation failed: {ex.Message}");
            }
        // If system admin, return null (indicating unrestricted access)
        // if (_tenantContext.UserRoles.Contains(SystemRoles.SysAdmin))
        // {
        //     return null;
        // }

        // If tenant admin and tenantId matches, return the tenant
        if (_tenantContext.UserRoles.Contains(SystemRoles.TenantAdmin) &&
            _tenantContext.TenantId == tenantId)
        {
            return tenantId;
        }

        // Otherwise, forbidden
        _logger.LogWarning("Tenant admin attempted to access tenant {Id} but is restricted to their own tenant {TenantId}", tenantId, _tenantContext.TenantId);
        throw new Exception(("Access denied: insufficient permissions"));
    }

    public async Task<ServiceResult<Tenant>> GetTenantById(string id)
    {
        try
        {
<<<<<<< HEAD
            id=Tenant.SanitizeAndValidateId(id);
=======
            var accessableTenantId = _tenantContext.AuthorizedTenantIds?.FirstOrDefault(t => t == id);
            if (accessableTenantId == null)
            {
                _logger.LogWarning("Unauthorized access attempt to tenant with ID {Id}", id);
                return ServiceResult<Tenant>.Forbidden("Access denied: insufficient permissions");
            }

>>>>>>> 137c3aaf
            var tenant = await _tenantRepository.GetByTenantIdAsync(id);
            if (tenant == null)
            {
                _logger.LogWarning("Tenant with ID {Id} not found", id);
                return ServiceResult<Tenant>.Forbidden("Tenant not found");
            }

            return ServiceResult<Tenant>.Success(tenant);
        }
        catch(ValidationException ex)
        {
            _logger.LogWarning("Validation failed while retrieving tenant by ID: {Message}", ex.Message);
            return ServiceResult<Tenant>.BadRequest($"Validation failed: {ex.Message}");
        }
        catch (Exception ex)
        {
            _logger.LogError(ex, "Error retrieving tenant with ID {Id}", id);
            return ServiceResult<Tenant>.InternalServerError("An error occurred while retrieving the tenant.");
        }
    }

    public async Task<ServiceResult<Tenant>> GetTenantByDomain(string domain)
    {
        try
        {
            domain=Tenant.SanitizeAndValidateDomain(domain);
            var tenant = await _tenantRepository.GetByDomainAsync(domain);
            if (tenant == null)
            {
                _logger.LogWarning("Tenant with domain {Domain} not found", domain);
                return ServiceResult<Tenant>.NotFound("Tenant not found");
            }

            return ServiceResult<Tenant>.Success(tenant);
        }
        catch(ValidationException ex)
        {
            _logger.LogWarning("Validation failed while retrieving tenant by domain: {Message}", ex.Message);
            return ServiceResult<Tenant>.BadRequest($"Validation failed: {ex.Message}");
        }
        catch (Exception ex)
        {
            _logger.LogError(ex, "Error retrieving tenant with domain {Domain}", domain);
            return ServiceResult<Tenant>.InternalServerError("An error occurred while retrieving the tenant.");
        }
    }

    public async Task<ServiceResult<Tenant>> GetTenantByTenantId(string tenantId)
    {
        try
        {
            tenantId=Tenant.SanitizeAndValidateId(tenantId);
            var tenant = await _tenantRepository.GetByTenantIdAsync(tenantId);
            if (tenant == null)
            {
                _logger.LogWarning("Tenant with tenant ID {TenantId} not found", tenantId);
                return ServiceResult<Tenant>.NotFound("Tenant not found");
            }

            return ServiceResult<Tenant>.Success(tenant);
        }
        catch(ValidationException ex)
        {
            _logger.LogWarning("Validation failed while retrieving tenant by domain: {Message}", ex.Message);
            return ServiceResult<Tenant>.BadRequest($"Validation failed: {ex.Message}");
        }
        catch (Exception ex)
        {
            _logger.LogError(ex, "Error retrieving tenant with tenant ID {TenantId}", tenantId);
            return ServiceResult<Tenant>.InternalServerError("An error occurred while retrieving the tenant.");
        }
    }

    public async Task<ServiceResult<List<Tenant>>> GetAllTenants()
    {
        try
        {
            var tenantId = EnsureTenantAccessOrThrow(_tenantContext.TenantId);
            var tenants = await _tenantRepository.GetAllAsync(tenantId);
            return ServiceResult<List<Tenant>>.Success(tenants);
        }
        catch (Exception ex)
        {
            _logger.LogError(ex, "Error retrieving all tenants");
            return ServiceResult<List<Tenant>>.InternalServerError("An error occurred while retrieving tenants.");
        }
    }

    public async Task<ServiceResult<TenantCreatedResult>> CreateTenant(CreateTenantRequest request)
    {
        try
        {
            var tenant = new Tenant
            {
                Id = ObjectId.GenerateNewId().ToString(),
                TenantId = request.TenantId,
                Name = request.Name,
                Domain = request.Domain,
                Description = request.Description,
                Logo = request.Logo,
                Theme = request.Theme,
                Timezone = request.Timezone,
                Enabled = request.Enabled,
                CreatedBy = _tenantContext.LoggedInUser ?? throw new InvalidOperationException("Logged in user is not set"),
                CreatedAt = DateTime.UtcNow,
                UpdatedAt = DateTime.UtcNow
            };
            var validatedTenant = tenant.SanitizeAndValidate();

            await _tenantRepository.CreateAsync(validatedTenant);
            _logger.LogInformation("Created new tenant with ID {Id}", validatedTenant.Id);
            
            var result = new TenantCreatedResult
            {
                Tenant = validatedTenant,
                Location = $"/api/tenants/{validatedTenant.Id}"
            };
            return ServiceResult<TenantCreatedResult>.Success(result);
        }
        catch(ValidationException ex)
        {
            _logger.LogWarning("Validation failed while creating tenant: {Message}", ex.Message);
            return ServiceResult<TenantCreatedResult>.BadRequest($"Validation failed: {ex.Message}");
        }
        catch (MongoWriteException ex) when (ex.WriteError?.Code == 11000) // Duplicate key error
        {
            _logger.LogWarning("Duplicate tenant ID or domain: {TenantId}", request.TenantId);
            return ServiceResult<TenantCreatedResult>.BadRequest("A tenant with this ID or domain already exists.");
        }
        catch (Exception ex)
        {
            _logger.LogError(ex, "Error creating tenant");
            return ServiceResult<TenantCreatedResult>.InternalServerError("An error occurred while creating the tenant.");
        }
    }

    public async Task<ServiceResult<Tenant>> UpdateTenant(string id, UpdateTenantRequest request)
    {
        try
        {
            EnsureTenantAccessOrThrow(id);
            id=Tenant.SanitizeAndValidateId(id);
            var existingTenant = await _tenantRepository.GetByIdAsync(id);
            if (existingTenant == null)
            {
                _logger.LogWarning("Tenant with ID {Id} not found for update", id);
                return ServiceResult<Tenant>.NotFound("Tenant not found");
            }

            // Update only the properties that are provided in the request
            if (request.Name != null)
                existingTenant.Name = request.Name;
            
            if (request.Domain != null)
                existingTenant.Domain = request.Domain;
            
            if (request.Description != null)
                existingTenant.Description = request.Description;
            
            if (request.Logo != null)
                existingTenant.Logo = request.Logo;

            if (request.Theme != null)
                existingTenant.Theme = request.Theme;

            if (request.Enabled.HasValue)
                existingTenant.Enabled = request.Enabled.Value;
            
            if (request.Timezone != null)
                existingTenant.Timezone = request.Timezone;
            
            existingTenant.UpdatedAt = DateTime.UtcNow;
            var validatedTenant = existingTenant.SanitizeAndValidate();
            
            var success = await _tenantRepository.UpdateAsync(id, validatedTenant);
            if (success)
            {
                _logger.LogInformation("Updated tenant with ID {Id}", id);
                return ServiceResult<Tenant>.Success(validatedTenant);
            }
            else
            {
                _logger.LogError("Failed to update tenant with ID {Id}", id);
                return ServiceResult<Tenant>.BadRequest("Failed to update tenant.");
            }
        }
        catch(ValidationException ex)
        {
            _logger.LogWarning("Validation failed while updating tenant: {Message}", ex.Message);
            return ServiceResult<Tenant>.BadRequest($"Validation failed: {ex.Message}");
        }
        catch (Exception ex)
        {
            _logger.LogError(ex, "Error updating tenant with ID {Id}", id);
            return ServiceResult<Tenant>.InternalServerError("An error occurred while updating the tenant.");
        }
    }

    public async Task<ServiceResult<bool>> DeleteTenant(string id)
    {
        try
        {
            id = Tenant.SanitizeAndValidateId(id);
            var success = await _tenantRepository.DeleteAsync(id);
            if (success)
            {
                _logger.LogInformation("Deleted tenant with ID {Id}", id);
                return ServiceResult<bool>.Success(true);
            }
            else
            {
                _logger.LogWarning("Tenant with ID {Id} not found for deletion", id);
                return ServiceResult<bool>.NotFound("Tenant not found");
            }
        }
        catch(ValidationException ex)
        {
            _logger.LogWarning("Validation failed while deleting tenant: {Message}", ex.Message);
            return ServiceResult<bool>.BadRequest($"Validation failed: {ex.Message}");
        }
        catch (Exception ex)
        {
            _logger.LogError(ex, "Error deleting tenant with ID {Id}", id);
            return ServiceResult<bool>.InternalServerError("An error occurred while deleting the tenant.");
        }
    }

    public async Task<ServiceResult<bool>> AddAgent(string tenantId, Agent agent)
    {
        try
        {
            agent.CreatedAt = DateTime.UtcNow;
            agent.CreatedBy = _tenantContext.LoggedInUser ?? throw new InvalidOperationException("Logged in user is not set");

            var success = await _tenantRepository.AddAgentAsync(tenantId, agent);
            if (success)
            {
                _logger.LogInformation("Added agent {AgentName} to tenant {TenantId}", agent.Name, tenantId);
                return ServiceResult<bool>.Success(true);
            }
            else
            {
                _logger.LogWarning("Failed to add agent {AgentName} to tenant {TenantId}", agent.Name, tenantId);
                return ServiceResult<bool>.NotFound("Tenant not found");
            }
        }
        catch (ValidationException ex)
    {
        _logger.LogWarning("Validation failed while adding agent: {Message}", ex.Message);
        return ServiceResult<bool>.BadRequest($"Validation failed: {ex.Message}");
    }
        catch (Exception ex)
        {
            _logger.LogError(ex, "Error adding agent {AgentName} to tenant {TenantId}", agent.Name, tenantId);
            return ServiceResult<bool>.InternalServerError("An error occurred while adding the agent.");
        }
    }

    public async Task<ServiceResult<bool>> UpdateAgent(string tenantId, string agentName, Agent agent)
    {
        try
        {
            tenantId = Tenant.SanitizeAndValidateId(tenantId);
            agentName = Agent.SanitizeAndValidateName(agentName);
            var validatedAgent = agent.SanitizeAndValidate();

            var success = await _tenantRepository.UpdateAgentAsync(tenantId, agentName, agent);
            if (success)
            {
                _logger.LogInformation("Updated agent {AgentName} in tenant {TenantId}", agentName, tenantId);
                return ServiceResult<bool>.Success(true);
            }
            else
            {
                _logger.LogWarning("Agent {AgentName} not found in tenant {TenantId}", agentName, tenantId);
                return ServiceResult<bool>.NotFound("Agent not found");
            }
        }
        catch (Exception ex)
        {
            _logger.LogError(ex, "Error updating agent {AgentName} in tenant {TenantId}", agentName, tenantId);
            return ServiceResult<bool>.InternalServerError("An error occurred while updating the agent.");
        }
    }

    public async Task<ServiceResult<bool>> RemoveAgent(string tenantId, string agentName)
    {
        try
        {
            agentName = Agent.SanitizeAndValidateName(agentName);
            tenantId = Tenant.SanitizeAndValidateId(tenantId);
            var success = await _tenantRepository.RemoveAgentAsync(tenantId, agentName);
            if (success)
            {
                _logger.LogInformation("Removed agent {AgentName} from tenant {TenantId}", agentName, tenantId);
                return ServiceResult<bool>.Success(true);
            }
            else
            {
                _logger.LogWarning("Agent {AgentName} not found in tenant {TenantId}", agentName, tenantId);
                return ServiceResult<bool>.NotFound("Agent not found");
            }
        }
        catch (Exception ex)
        {
            _logger.LogError(ex, "Error removing agent {AgentName} from tenant {TenantId}", agentName, tenantId);
            return ServiceResult<bool>.InternalServerError("An error occurred while removing the agent.");
        }
    }

    public async Task<ServiceResult<bool>> AddFlowToAgent(string tenantId, string agentName, Flow flow)
    {
        try
        {
            tenantId = Tenant.SanitizeAndValidateId(tenantId);
            agentName = Agent.SanitizeAndValidateName(agentName);
            var validatedFlow = flow.SanitizeAndValidate();
            flow.CreatedAt = DateTime.UtcNow;
            flow.UpdatedAt = DateTime.UtcNow;
            flow.CreatedBy = _tenantContext.LoggedInUser ?? throw new InvalidOperationException("Logged in user is not set");

            var success = await _tenantRepository.AddFlowToAgentAsync(tenantId, agentName, flow);
            if (success)
            {
                _logger.LogInformation("Added flow {FlowName} to agent {AgentName} in tenant {TenantId}", flow.Name, agentName, tenantId);
                return ServiceResult<bool>.Success(true);
            }
            else
            {
                _logger.LogWarning("Failed to add flow {FlowName} to agent {AgentName} in tenant {TenantId}", flow.Name, agentName, tenantId);
                return ServiceResult<bool>.NotFound("Agent not found");
            }
        }
        catch (Exception ex)
        {
            _logger.LogError(ex, "Error adding flow {FlowName} to agent {AgentName} in tenant {TenantId}", flow?.Name, agentName, tenantId);
            return ServiceResult<bool>.InternalServerError("An error occurred while adding the flow.");
        }
    }
} <|MERGE_RESOLUTION|>--- conflicted
+++ resolved
@@ -106,9 +106,7 @@
     {
         try
         {
-<<<<<<< HEAD
             id=Tenant.SanitizeAndValidateId(id);
-=======
             var accessableTenantId = _tenantContext.AuthorizedTenantIds?.FirstOrDefault(t => t == id);
             if (accessableTenantId == null)
             {
@@ -116,7 +114,6 @@
                 return ServiceResult<Tenant>.Forbidden("Access denied: insufficient permissions");
             }
 
->>>>>>> 137c3aaf
             var tenant = await _tenantRepository.GetByTenantIdAsync(id);
             if (tenant == null)
             {
