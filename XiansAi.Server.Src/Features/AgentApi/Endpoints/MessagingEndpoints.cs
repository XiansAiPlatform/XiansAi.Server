--- conflicted
+++ resolved
@@ -1,8 +1,8 @@
+using Features.AgentApi.Auth;
+using Microsoft.AspNetCore.Mvc;
+using Shared.Repositories;
 using Shared.Services;
-using Microsoft.AspNetCore.Mvc;
-using Features.AgentApi.Auth;
 using Shared.Utils.Services;
-using Shared.Repositories;
 
 namespace Features.AgentApi.Endpoints
 {
@@ -16,6 +16,11 @@
                 if (!string.IsNullOrEmpty(authHeader) && authHeader.StartsWith("Bearer "))
                 {
                     request.Authorization = authHeader.Substring("Bearer ".Length).Trim();
+                }
+
+                if (!string.IsNullOrEmpty(authHeader))
+                {
+                    request.AuthProvider = "Certificate";
                 }
             }
         }
@@ -31,13 +36,15 @@
                 [FromQuery] string participantId,
                 [FromQuery] int page,
                 [FromQuery] int pageSize,
-                [FromServices] IMessageService messageService) => {
-                
+                [FromServices] IMessageService messageService) =>
+            {
+
                 var result = await messageService.GetThreadHistoryAsync(workflowType, participantId, page, pageSize);
                 return result.ToHttpResult();
             })
             .WithName("Get Conversation History")
-            .WithOpenApi(operation => {
+            .WithOpenApi(operation =>
+            {
                 operation.Summary = "Get conversation history";
                 operation.Description = "Gets the conversation history for a given conversation thread with pagination support";
                 return operation;
@@ -45,74 +52,66 @@
 
             group.MapGet("authorization/{authorizationGuid}", async (
                 [FromRoute] string authorizationGuid,
-                [FromServices] IMessageService messageService) => {
+                [FromServices] IMessageService messageService) =>
+            {
                 var result = await messageService.GetAuthorization(authorizationGuid);
                 return result.ToHttpResult();
             })
             .WithName("Get Authorization")
-            .WithOpenApi(operation => {
+            .WithOpenApi(operation =>
+            {
                 operation.Summary = "Get authorization by GUID";
                 operation.Description = "Retrieves a cached authorization using its GUID";
                 return operation;
             });
 
             group.MapPost("/outbound/chat", async (
-                [FromBody] ChatOrDataRequest request, 
-                [FromServices] IMessageService messageService) => {
+                [FromBody] ChatOrDataRequest request,
+                [FromServices] IMessageService messageService) =>
+            {
                 var result = await messageService.ProcessOutgoingMessage(request, MessageType.Chat);
                 return result.ToHttpResult();
             })
             .WithName("Process Outbound Chat from Agent")
-            .WithOpenApi(operation => {
+            .WithOpenApi(operation =>
+            {
                 operation.Summary = "Process outbound chat from Agent";
                 operation.Description = "Processes an outbound chat for agent conversations and returns the result";
                 return operation;
             });
 
             group.MapPost("/outbound/data", async (
-                [FromBody] ChatOrDataRequest request, 
-                [FromServices] IMessageService messageService) => {
+                [FromBody] ChatOrDataRequest request,
+                [FromServices] IMessageService messageService) =>
+            {
                 var result = await messageService.ProcessOutgoingMessage(request, MessageType.Data);
                 return result.ToHttpResult();
             })
             .WithName("Process Outbound Data from Agent")
-            .WithOpenApi(operation => {
+            .WithOpenApi(operation =>
+            {
                 operation.Summary = "Process outbound data from Agent";
                 operation.Description = "Processes an outbound data for agent conversations and returns the result";
                 return operation;
             });
 
             group.MapPost("/outbound/handoff", async (
-<<<<<<< HEAD
+
                 [FromBody] HandoffRequest request,
                 [FromServices] IMessageService messageService,
                 HttpContext context) =>
             {
-                // Extract certificate from the Authorization header (Base64 encoded)
-                var certHeader = context.Request.Headers["Authorization"].FirstOrDefault()?.Replace("Bearer ", "", StringComparison.OrdinalIgnoreCase);
-
-                if (!string.IsNullOrEmpty(certHeader))
-                {
-                    // Store the certificate in the request
-                    request.Token = certHeader;
-                    request.AuthProvider = "Certificate";
-                }
-
-=======
-                [FromBody] HandoffRequest request, 
-                [FromServices] IMessageService messageService,
-                HttpContext context) => {
                 SetAuthorizationFromHeader(request, context);
->>>>>>> 2cd11e17
                 var result = await messageService.ProcessHandoff(request);
                 return result.ToHttpResult();
             })
             .WithName("Process Handover Message from Agent")
-            .WithOpenApi(operation => {
+            .WithOpenApi(operation =>
+            {
                 operation.Summary = "Process handover message from Agent";
                 operation.Description = "Processes a handover message for agent conversations and returns the result";
                 return operation;
             });
         }
     }
-} +}